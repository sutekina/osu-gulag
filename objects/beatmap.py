# -*- coding: utf-8 -*-

import time
from collections import defaultdict
from datetime import datetime
from enum import IntEnum
from enum import unique

from cmyui import Ansi
from cmyui import log

from constants.gamemodes import GameMode
from constants.mods import Mods
from objects import glob
from utils.misc import escape_enum
from utils.misc import pymysql_encode
from utils.recalculator import PPCalculator

__all__ = ('RankedStatus', 'Beatmap')

BASE_DOMAIN = glob.config.domain

# for some ungodly reason, different values are used to
# represent different ranked statuses all throughout osu!
# This drives me and probably everyone else pretty insane,
# but we have nothing to do but deal with it B).

@unique
@pymysql_encode(escape_enum)
class RankedStatus(IntEnum):
    """Server side osu! beatmap ranked statuses.
       Same as used in osu!'s /web/getscores.php.
    """
    NotSubmitted = -1
    Pending = 0
    UpdateAvailable = 1
    Ranked = 2
    Approved = 3
    Qualified = 4
    Loved = 5

    def __str__(self) -> str:
        return {
            self.NotSubmitted: 'Unsubmitted',
            self.Pending: 'Unranked',
            self.UpdateAvailable: 'Outdated',
            self.Ranked: 'Ranked',
            self.Approved: 'Approved',
            self.Qualified: 'Qualified',
            self.Loved: 'Loved'
        }[self.value]

    @property
    def osu_api(self):
        """Convert the value to osu!api status."""
        # XXX: only the ones that exist are mapped.
        return {
            self.Pending: 0,
            self.Ranked: 1,
            self.Approved: 2,
            self.Qualified: 3,
            self.Loved: 4
        }[self.value]

    @classmethod
    def from_osuapi(cls, osuapi_status: int):
        """Convert from osu!api status."""
        return cls(
            defaultdict(lambda: cls.UpdateAvailable, {
                -2: cls.Pending, # graveyard
                -1: cls.Pending, # wip
                 0: cls.Pending,
                 1: cls.Ranked,
                 2: cls.Approved,
                 3: cls.Qualified,
                 4: cls.Loved
            })[osuapi_status]
        )

    @classmethod
    def from_osudirect(cls, osudirect_status: int):
        """Convert from osu!direct status."""
        return cls(
            defaultdict(lambda: cls.UpdateAvailable, {
                0: cls.Ranked,
                2: cls.Pending,
                3: cls.Qualified,
                #4: all ranked statuses lol
                5: cls.Pending, # graveyard
                7: cls.Ranked, # played before
                8: cls.Loved
            })[osudirect_status]
        )

    @classmethod
    def from_str(cls, status_str: str):
        """Convert from string value."""
        return cls( # could perhaps have `'unranked': cls.Pending`?
            defaultdict(lambda: cls.UpdateAvailable, {
                'pending': cls.Pending,
                'ranked': cls.Ranked,
                'approved': cls.Approved,
                'qualified': cls.Qualified,
                'loved': cls.Loved
            })[status_str]
        )

#@dataclass
#class BeatmapInfoRequest:
#    filenames: Sequence[str]
#    ids: Sequence[int]

#@dataclass
#class BeatmapInfo:
#    id: int # i16
#    map_id: int # i32
#    set_id: int # i32
#    thread_id: int # i32
#    status: int # u8
#    osu_rank: int # u8
#    fruits_rank: int # u8
#    taiko_rank: int # u8
#    mania_rank: int # u8
#    map_md5: str

class Beatmap:
    """A class representing an osu! beatmap.

    Possibly confusing attributes
    -----------
    frozen: `bool`
        Whether the beatmap's status is to be kept when a newer
        version is found in the osu!api.
        # XXX: This is set when a map's status is manually changed.

    pp_cache: dict[`Mods`, list[`float`]]
        Cached pp values to serve when a map is /np'ed.
        PP will be cached for whichever mod combination is requested.
    """
    __slots__ = ('md5', 'id', 'set_id',
                 'artist', 'title', 'version', 'creator',
                 'last_update', 'total_length', 'max_combo',
                 'status', 'frozen', 'plays', 'passes',
                 'mode', 'bpm', 'cs', 'od', 'ar', 'hp',
                 'diff', 'pp_cache')

    def __init__(self, **kwargs):
        self.md5 = kwargs.get('md5', '')
        self.id = kwargs.get('id', 0)
        self.set_id = kwargs.get('set_id', 0)

        self.artist = kwargs.get('artist', '')
        self.title = kwargs.get('title', '')
        self.version = kwargs.get('version', '') # diff name
        self.creator = kwargs.get('creator', '')

        self.last_update = kwargs.get('last_update', datetime(1970, 1, 1))
        self.total_length = kwargs.get('total_length', 0)
        self.max_combo = kwargs.get('max_combo', 0)

        self.status = RankedStatus(kwargs.get('status', 0))
        self.frozen = kwargs.get('frozen', False) == 1

        self.plays = kwargs.get('plays', 0)
        self.passes = kwargs.get('passes', 0)

        self.mode = GameMode(kwargs.get('mode', 0))
        self.bpm = kwargs.get('bpm', 0.0)
        self.cs = kwargs.get('cs', 0.0)
        self.od = kwargs.get('od', 0.0)
        self.ar = kwargs.get('ar', 0.0)
        self.hp = kwargs.get('hp', 0.0)

        self.diff = kwargs.get('diff', 0.00)
        self.pp_cache = {0: {}, 1: {}, 2: {}, 3: {}} # {mode_vn: {mods: (acc/score: pp, ...), ...}}

    @property
    def filename(self) -> str:
        """The name of `self`'s .osu file."""
        return f'{self.id}.osu'

    @property
    def full(self) -> str:
        """The full osu! formatted name `self`."""
        return f'{self.artist} - {self.title} [{self.version}]'

    @property
    def url(self):
        """The osu! beatmap url for `self`."""
        return f'https://osu.{BASE_DOMAIN}/b/{self.id}'

    @property
    def set_url(self) -> str:
        """The osu! beatmap set url for `self`."""
        return f'https://osu.{BASE_DOMAIN}/s/{self.set_id}'

    @property
    def embed(self) -> str:
        """An osu! chat embed to `self`'s osu! beatmap page."""
        return f'[{self.url} {self.full}]'

    @property
    def awards_pp(self) -> bool:
        """Return whether the map's status awards pp for scores."""
        return self.status in (RankedStatus.Ranked,
                               RankedStatus.Approved)

    @classmethod
    async def from_bid(cls, bid: int) -> 'Beatmap':
        """Create a `Beatmap` from sql using a beatmap id."""
        # TODO: perhaps some better caching solution that allows
        # for maps to be retrieved from the cache by id OR md5?

        # O(n) cache hmmm
        for cached in glob.cache['beatmap'].values():
            if bid == cached['map'].id:
                return cached['map']

        # try to get from sql.
        if (m := await cls.from_bid_sql(bid)):
            # add the map to our cache.
            if m.md5 not in glob.cache['beatmap']:
                glob.cache['beatmap'][m.md5] = {
                    'timeout': time.time() + glob.config.map_cache_timeout,
                    'map': m
                }

            return m

        # TODO: perhaps implement osuapi GET?
        # not sure how useful it would be..
        # I think i'll have md5 most times lol.

    @classmethod
    async def from_bid_sql(cls, bid: int):
        """Fetch & return a map object from sql by id."""
        if res := await glob.db.fetch(
            'SELECT md5, set_id, '
            'artist, title, version, creator, '
            'last_update, total_length, max_combo, '
            'status, frozen, plays, passes, '
            'mode, bpm, cs, od, ar, hp, '
            'diff '
            'FROM maps WHERE id = %s',
            [bid]
        ):
            return cls(**res, id=bid)

    @classmethod
    async def from_md5(cls, md5: str):
        """Create a `Beatmap` from cache, sql or osu!api using it's md5."""
        # check if the map is in the cache.
        if cached := cls.from_md5_cache(md5):
            return cached

        # check if the map is in the unsubmitted cache.
        # XXX: we do this because we don't want to do
        #      unnescessary osu!api requests for these maps.
        if md5 in glob.cache['unsubmitted']:
            return

        # try to get from sql.
        if not (m := await cls.from_md5_sql(md5)):
            # Map not found in sql.

            # if the user has no api key, we cannot make
            # any further attempts to serve them the map.
            if not glob.config.osu_api_key:
                log('Fetching beatmap requires osu!api key.', Ansi.LRED)
                return

            # try to get from the osu!api.
            if not (m := await cls.from_md5_osuapi(md5)):
                return

        # save our map to the cache.
        glob.cache['beatmap'][md5] = {
            'timeout': (glob.config.map_cache_timeout +
                        time.time()),
            'map': m
        }
        return m

    @staticmethod
    def from_md5_cache(md5: str):
        """Fetch & return a map object from cache by md5."""
        if md5 in glob.cache['beatmap']:
            # check if our cached result is within timeout.
            cached = glob.cache['beatmap'][md5]

            if (time.time() - cached['timeout']) <= 0:
                # cache is within timeout.
                return cached['map']

            # cache is outdated and should be deleted.
            del glob.cache['beatmap'][md5]

    @classmethod
    async def from_md5_sql(cls, md5: str):
        """Fetch & return a map object from sql by md5."""
        if res := await glob.db.fetch(
            'SELECT id, set_id, '
            'artist, title, version, creator, '
            'last_update, total_length, max_combo, '
            'status, frozen, plays, passes, '
            'mode, bpm, cs, od, ar, hp, '
            'diff '
            'FROM maps WHERE md5 = %s',
            [md5]
        ):
            return cls(**res, md5=md5)

    @classmethod
    async def from_md5_osuapi(cls, md5: str):
        """Fetch & return a map object from osu!api by md5."""
        url = 'https://old.ppy.sh/api/get_beatmaps'
        params = {'k': glob.config.osu_api_key, 'h': md5}

        async with glob.http.get(url, params=params) as resp:
            if not resp or resp.status != 200:
                return # osu!api request failed.

            if not (apidata := await resp.json()):
                return

            # there will only be one map returned
            # (since we're getting it from the md5).
            bmap = apidata[0]

        m = cls()
        m.md5 = md5
        m.id = int(bmap['beatmap_id'])
        m.set_id = int(bmap['beatmapset_id'])

        m.artist, m.title, m.version, m.creator = (
            bmap['artist'], bmap['title'],
            bmap['version'], bmap['creator']
        )

        m.last_update = datetime.strptime(
            bmap['last_update'], '%Y-%m-%d %H:%M:%S')
        m.total_length = int(bmap['total_length'])
<<<<<<< HEAD
        m.max_combo = int(bmap['max_combo'])
=======

        if bmap['max_combo'] is not None:
            m.max_combo = int(bmap['max_combo'])
>>>>>>> 43368bee

        m.status = RankedStatus.from_osuapi(int(bmap['approved']))

        m.mode = GameMode(int(bmap['mode']))
        m.bpm = float(bmap['bpm'])
        m.cs = float(bmap['diff_size'])
        m.od = float(bmap['diff_overall'])
        m.ar = float(bmap['diff_approach'])
        m.hp = float(bmap['diff_drain'])

        m.diff = float(bmap['difficultyrating'])

        res = await glob.db.fetch(
            'SELECT last_update, status, frozen '
            'FROM maps WHERE id = %s',
            [m.id]
        )

        if res:
            # If a map with this ID exists, check if the api
            # data is newer than the data we have server-side;
            # the map may have been updated by it's creator.

            if m.last_update > res['last_update']:
                if res['frozen'] and m.status != res['status']:
                    # Keep the ranked status of maps through updates,
                    # if we've specified to (by 'freezing' it).
                    m.status = res['status']
                    m.frozen = res['frozen'] == 0

                await m.save_to_sql()
            else:
                # We already have the latest version,
                # no need to insert/update into sql.
                pass
        else:
            # New map, just save to sql.
            await m.save_to_sql()

        if glob.app.debug:
            log(f'Retrieved {m.full} from the osu!api.', Ansi.LMAGENTA)

        return m

    @classmethod
    async def cache_set(cls, set_id: int) -> None:
        """Cache (ram & sql) all maps from the osu!api."""
        url = 'https://old.ppy.sh/api/get_beatmaps'
        params = {'k': glob.config.osu_api_key, 's': set_id}

        async with glob.http.get(url, params=params) as resp:
            if not resp or resp.status != 200:
                return # osu!api request failed.

            # we want all maps returned, so get full json
            if not (apidata := await resp.json()):
                return

        res = await glob.db.fetchall(
            'SELECT id, last_update, status, frozen '
            'FROM maps WHERE set_id = %s',
            [set_id], _dict=True
        )

        # get a tuple of the ones we
        # currently have in our database.
        current_data = {r['id']: {k: r[k] for k in set(r) - {'id'}}
                        for r in res}

        for bmap in apidata:
            if bmap['file_md5'] is None:
                continue # ded
<<<<<<< HEAD
            
=======

>>>>>>> 43368bee
            # convert the map's last_update time to datetime.
            bmap['last_update'] = datetime.strptime(
                bmap['last_update'], '%Y-%m-%d %H:%M:%S')

            # check if we have the map in our database already.
            if (map_id := int(bmap['beatmap_id'])) in current_data:
                # if we do have the map, check if the osu!api
                # is sending us a newer version of the map.

                if bmap['last_update'] > current_data[map_id]['last_update']:
                    # the map we're receiving is indeed newer, check if the
                    # map's status is frozen in sql - if so, update the
                    # api's value before inserting it into the database.
                    api_status = RankedStatus.from_osuapi(int(bmap['approved']))

                    if (
                        current_data[map_id]['frozen'] and
                        api_status != current_data[map_id]['status']
                    ):
                        # keep the ranked status of maps through updates,
                        # if we've specified to (by 'freezing' it).
                        bmap['approved'] = current_data[map_id]['status']
                        bmap['frozen'] = True
                    else:
                        # map is not frozen, update
                        # it's status from the osu!api.
                        bmap['approved'] = api_status
                        bmap['frozen'] = False
                else:
                    # map is not newer than our current
                    # version, simply skip this map.
                    continue
            else:
                # map not found in our database.
                # copy the status from the osu!api,
                # and do not freeze it's ranked status.
                bmap['approved'] = RankedStatus.from_osuapi(int(bmap['approved']))
                bmap['frozen'] = False

            m = cls()
            m.md5 = bmap['file_md5']
            m.id = map_id
            m.set_id = set_id

            m.artist, m.title, m.version, m.creator = (
                bmap['artist'], bmap['title'],
                bmap['version'], bmap['creator']
            )

            m.last_update = bmap['last_update']
            m.total_length = int(bmap['total_length'])

            if bmap['max_combo'] is not None:
                m.max_combo = int(bmap['max_combo'])

            m.status = bmap['approved']
            m.frozen = bmap['frozen']

            m.total_length = int(bmap['total_length'])

            if bmap['max_combo'] is not None: # ??? osu api
                m.max_combo = int(bmap['max_combo'])

            m.status = bmap['approved']
            m.frozen = bmap['frozen']

            m.mode = GameMode(int(bmap['mode']))
            m.bpm = float(bmap['bpm'])
            m.cs = float(bmap['diff_size'])
            m.od = float(bmap['diff_overall'])
            m.ar = float(bmap['diff_approach'])
            m.hp = float(bmap['diff_drain'])

            m.diff = float(bmap['difficultyrating'])

            # save our map to the cache.
            glob.cache['beatmap'][m.md5] = {
                'timeout': (glob.config.map_cache_timeout +
                            time.time()),
                'map': m
            }

            await m.save_to_sql()

<<<<<<< HEAD
            log(f'Retrieved {m.full} from the osu!api.', Ansi.LGREEN)
=======
            if glob.app.debug:
                log(f'Retrieved {m.full} from the osu!api.', Ansi.LMAGENTA)
>>>>>>> 43368bee

    async def cache_pp(self, mods: Mods) -> None:
        """Cache some common acc pp values for specified mods."""
        mode_vn = self.mode.as_vanilla
        self.pp_cache[mode_vn][mods] = [0.0, 0.0, 0.0, 0.0, 0.0]

<<<<<<< HEAD
        ppcalc = await PPCalculator.from_id(
            map_id=self.id, mods=mods,
            mode_vn=self.mode.as_vanilla
        )
=======
        ppcalc = await PPCalculator.from_map(self, mods=mods, mode_vn=mode_vn)
>>>>>>> 43368bee

        if not ppcalc:
            return

        if mode_vn in (0, 1): # std/taiko, use acc
            for idx, acc in enumerate(glob.config.pp_cached_accs):
                ppcalc.pp_attrs['acc'] = acc

<<<<<<< HEAD
=======
                pp, _ = await ppcalc.perform() # don't need sr
                self.pp_cache[mode_vn][mods][idx] = pp
        elif mode_vn == 2:
            return # unsupported gm
        elif mode_vn == 3: # mania, use score
            for idx, score in enumerate(glob.config.pp_cached_scores):
                ppcalc.pp_attrs['score'] = score

                pp, _ = await ppcalc.perform()
                self.pp_cache[mode_vn][mods][idx] = pp

>>>>>>> 43368bee
    async def save_to_sql(self) -> None:
        """Save the the object into sql."""
        await glob.db.execute(
            'REPLACE INTO maps ('
                'server, md5, id, set_id, '
                'artist, title, version, creator, '
                'last_update, total_length, max_combo, '
                'status, frozen, plays, passes, '
                'mode, bpm, cs, od, ar, hp, diff'
            ') VALUES ('
                '"osu!", %s, %s, %s, '
                '%s, %s, %s, %s, '
                '%s, %s, %s, '
                '%s, %s, %s, %s, '
                '%s, %s, %s, %s, '
                '%s, %s, %s'
            ')', [
                self.md5, self.id, self.set_id,
                self.artist, self.title, self.version, self.creator,
                self.last_update, self.total_length, self.max_combo,
                self.status, self.frozen, self.plays, self.passes,
                self.mode, self.bpm, self.cs, self.od,
                self.ar, self.hp, self.diff
            ]
        )<|MERGE_RESOLUTION|>--- conflicted
+++ resolved
@@ -340,13 +340,9 @@
         m.last_update = datetime.strptime(
             bmap['last_update'], '%Y-%m-%d %H:%M:%S')
         m.total_length = int(bmap['total_length'])
-<<<<<<< HEAD
-        m.max_combo = int(bmap['max_combo'])
-=======
 
         if bmap['max_combo'] is not None:
             m.max_combo = int(bmap['max_combo'])
->>>>>>> 43368bee
 
         m.status = RankedStatus.from_osuapi(int(bmap['approved']))
 
@@ -419,11 +415,6 @@
         for bmap in apidata:
             if bmap['file_md5'] is None:
                 continue # ded
-<<<<<<< HEAD
-            
-=======
-
->>>>>>> 43368bee
             # convert the map's last_update time to datetime.
             bmap['last_update'] = datetime.strptime(
                 bmap['last_update'], '%Y-%m-%d %H:%M:%S')
@@ -508,26 +499,15 @@
 
             await m.save_to_sql()
 
-<<<<<<< HEAD
-            log(f'Retrieved {m.full} from the osu!api.', Ansi.LGREEN)
-=======
             if glob.app.debug:
                 log(f'Retrieved {m.full} from the osu!api.', Ansi.LMAGENTA)
->>>>>>> 43368bee
 
     async def cache_pp(self, mods: Mods) -> None:
         """Cache some common acc pp values for specified mods."""
         mode_vn = self.mode.as_vanilla
         self.pp_cache[mode_vn][mods] = [0.0, 0.0, 0.0, 0.0, 0.0]
 
-<<<<<<< HEAD
-        ppcalc = await PPCalculator.from_id(
-            map_id=self.id, mods=mods,
-            mode_vn=self.mode.as_vanilla
-        )
-=======
         ppcalc = await PPCalculator.from_map(self, mods=mods, mode_vn=mode_vn)
->>>>>>> 43368bee
 
         if not ppcalc:
             return
@@ -536,8 +516,6 @@
             for idx, acc in enumerate(glob.config.pp_cached_accs):
                 ppcalc.pp_attrs['acc'] = acc
 
-<<<<<<< HEAD
-=======
                 pp, _ = await ppcalc.perform() # don't need sr
                 self.pp_cache[mode_vn][mods][idx] = pp
         elif mode_vn == 2:
@@ -549,7 +527,6 @@
                 pp, _ = await ppcalc.perform()
                 self.pp_cache[mode_vn][mods][idx] = pp
 
->>>>>>> 43368bee
     async def save_to_sql(self) -> None:
         """Save the the object into sql."""
         await glob.db.execute(
