--- conflicted
+++ resolved
@@ -97,12 +97,8 @@
 
         p.clan = None
         p.clan_priv = None
-<<<<<<< HEAD
-    async def members_from_sql(self) -> None:
-=======
 
     async def members_from_sql(self, db_cursor: aiomysql.DictCursor) -> None:
->>>>>>> e3ebcce5
         """Fetch all members from sql."""
         # TODO: in the future, we'll want to add
         # clan 'mods', so fetching rank here may
