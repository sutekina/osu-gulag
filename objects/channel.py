# -*- coding: utf-8 -*-

from typing import Sequence
from typing import TYPE_CHECKING

import packets
from constants.privileges import Privileges
from objects import glob

if TYPE_CHECKING:
    from objects.player import Player

__all__ = 'Channel',

class Channel:
    """An osu! chat channel.

    Possibly confusing attributes
    -----------
    _name: `str`
        A name string of the channel.
        The cls.`name` property wraps handling for '#multiplayer' and
        '#spectator' when communicating with the osu! client; only use
        this attr when you need the channel's true name; otherwise you
        should use the `name` property described below.

    instance: `bool`
        Instanced channels are deleted when all players have left;
        this is useful for things like multiplayer, spectator, etc.
    """
    __slots__ = ('_name', 'topic', 'players',
                 'read_priv', 'write_priv',
                 'auto_join', 'instance')

    def __init__(self, name: str, topic: str,
                 read_priv: Privileges = Privileges.Normal,
                 write_priv: Privileges = Privileges.Normal,
                 auto_join: bool = True,
                 instance: bool = False) -> None:
        self._name = name # 'real' name ('#{multi/spec}_{id}')
        self.topic = topic
        self.read_priv = read_priv
        self.write_priv = write_priv
        self.auto_join = auto_join
        self.instance = instance

        self.players: list['Player'] = []

    @property
    def name(self) -> str:
        if self._name.startswith('#spec_'):
            return '#spectator'
        elif self._name.startswith('#multi_'):
            return '#multiplayer'
        else:
            return self._name

    @property
    def basic_info(self) -> tuple[str, str, int]:
        return (self.name, self.topic, len(self.players))

    def __repr__(self) -> str:
        return f'<{self._name}>'

    def __contains__(self, p: 'Player') -> bool:
        return p in self.players

    def send(self, msg: str, sender: 'Player',
             to_self: bool = False) -> None:
<<<<<<< HEAD
        """Enqueue `msg` to all connected clients from `sender`."""
        self.enqueue(
            packets.sendMessage(
                client = sender.name,
                msg = msg,
                target = self.name,
                client_id = sender.id
            ),
            immune = () if to_self else (sender.id,)
        )

    def send_bot(self, msg: str) -> None:
        """Enqueue `msg` to all connected clients from bot."""
        bot = glob.bot

        self.enqueue(
            packets.sendMessage(
                client = bot.name,
                msg = msg,
                target = self.name,
                client_id = bot.id
            )
        )

    def send_selective(self, msg: str, sender: 'Player',
                       targets: list['Player']) -> None:
        """Enqueue `client`'s `msg` to `targets`."""
        for p in [t for t in targets if t in self]:
            p.send(msg, sender=sender, chan=self)
=======
        """Enqueue `msg` to all appropriate clients from `sender`."""
        data = packets.sendMessage(
            sender=sender.name,
            msg=msg,
            recipient=self.name,
            sender_id=sender.id
        )

        for p in self.players:
            if (
                sender.id not in p.blocks and
                (to_self or p.id != sender.id)
            ):
                p.enqueue(data)

    def send_bot(self, msg: str) -> None:
        """Enqueue `msg` to all connected clients from bot."""
        bot = glob.bot

        self.enqueue(
            packets.sendMessage(
                sender=bot.name,
                msg=msg,
                recipient=self.name,
                sender_id=bot.id
            )
        )

    def send_selective(self, msg: str, sender: 'Player',
                       recipients: Sequence['Player']) -> None:
        """Enqueue `sender`'s `msg` to `recipients`."""
        for p in recipients:
            if p in self:
                p.send(msg, sender=sender, chan=self)
>>>>>>> 43368bee

    def append(self, p: 'Player') -> None:
        """Add `p` to the channel's players."""
        self.players.append(p)

    def remove(self, p: 'Player') -> None:
        """Remove `p` from the channel's players."""
        self.players.remove(p)

        if not self.players and self.instance:
            # if it's an instance channel and this
            # is the last member leaving, just remove
            # the channel from the global list.
            glob.channels.remove(self)

    def enqueue(self, data: bytes, immune: Sequence[int] = []) -> None:
        """Enqueue `data` to all connected clients not in `immune`."""
        for p in self.players:
            if p.id not in immune:
                p.enqueue(data)<|MERGE_RESOLUTION|>--- conflicted
+++ resolved
@@ -67,37 +67,6 @@
 
     def send(self, msg: str, sender: 'Player',
              to_self: bool = False) -> None:
-<<<<<<< HEAD
-        """Enqueue `msg` to all connected clients from `sender`."""
-        self.enqueue(
-            packets.sendMessage(
-                client = sender.name,
-                msg = msg,
-                target = self.name,
-                client_id = sender.id
-            ),
-            immune = () if to_self else (sender.id,)
-        )
-
-    def send_bot(self, msg: str) -> None:
-        """Enqueue `msg` to all connected clients from bot."""
-        bot = glob.bot
-
-        self.enqueue(
-            packets.sendMessage(
-                client = bot.name,
-                msg = msg,
-                target = self.name,
-                client_id = bot.id
-            )
-        )
-
-    def send_selective(self, msg: str, sender: 'Player',
-                       targets: list['Player']) -> None:
-        """Enqueue `client`'s `msg` to `targets`."""
-        for p in [t for t in targets if t in self]:
-            p.send(msg, sender=sender, chan=self)
-=======
         """Enqueue `msg` to all appropriate clients from `sender`."""
         data = packets.sendMessage(
             sender=sender.name,
@@ -132,7 +101,6 @@
         for p in recipients:
             if p in self:
                 p.send(msg, sender=sender, chan=self)
->>>>>>> 43368bee
 
     def append(self, p: 'Player') -> None:
         """Add `p` to the channel's players."""
