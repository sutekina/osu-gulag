--- conflicted
+++ resolved
@@ -1,47 +1,5 @@
 # -*- coding: utf-8 -*-
 
-<<<<<<< HEAD
-import config # imported for indirect use
-
-if __import__('typing').TYPE_CHECKING:
-    from asyncio import Queue
-    from aiohttp.client import ClientSession
-    from cmyui import AsyncSQLPool
-    from cmyui import Version
-    from datadog import ThreadStats
-    from typing import Optional
-
-    from objects.achievement import Achievement
-    from objects.collections import *
-    from objects.player import Player
-    from objects.score import Score
-    from packets import BanchoPacket
-    from packets import Packets
-    
-__all__ = ('players', 'channels', 'matches',
-           'pools', 'clans', 'achievements',
-           'bancho_packets', 'db', 'http',
-           'version', 'bot', 'cache',
-           'sketchy_queue', 'datadog',
-           'oppai_built')
-
-# global lists
-players: 'PlayerList'
-channels: 'ChannelList'
-matches: 'MatchList'
-clans: 'ClanList'
-pools: 'MapPoolList'
-achievements: dict[int, list['Achievement']] # per vn gamemode
-
-bancho_packets: dict['Packets', 'BanchoPacket']
-db: 'AsyncSQLPool'
-http: 'ClientSession'
-version: 'Version'
-bot: 'Player'
-sketchy_queue: 'Queue[Score]'
-datadog: 'Optional[ThreadStats]'
-oppai_built: bool
-=======
 # note that this is not used directly in this
 # module, but it frequently used through the
 # `glob.config.attr` syntax outside of here.
@@ -108,7 +66,6 @@
 
 # queue of submitted scores deemed 'sketchy'; to be analyzed.
 sketchy_queue: 'Queue[Score]'
->>>>>>> 43368bee
 
 # gulag's main cache.
 # the idea here is simple - keep a copy of things either from sql or
@@ -130,16 +87,10 @@
     # cache all beatmap data calculated while online. this way,
     # the most requested maps will inevitably always end up cached.
     'beatmap': {}, # {md5: {timeout, map}, ...}
-<<<<<<< HEAD
-    # cache all beatmaps which we failed to get from the osuapi,
-    # so that we do not have to perform this request multiple times.
-    'unsubmitted': set() # {md5, ...}
-=======
 
     # cache all beatmaps which are unsubmitted or need an update,
     # since their osu!api requests will fail and thus we'll do the
     # request multiple times which is quite slow & not great.
     'unsubmitted': set(), # {md5, ...}
     'needs_update': set() # {md5, ...}
->>>>>>> 43368bee
 }