# -*- coding: utf-8 -*-

# TODO: there is still a lot of inconsistency
# in a lot of these classes; needs refactor.

import asyncio
from typing import Iterator
from typing import Optional
from typing import Sequence
from typing import Union

import aiomysql
from cmyui.logging import Ansi
from cmyui.logging import log

from constants.privileges import Privileges
from objects import glob
from objects.clan import Clan
from objects.clan import ClanPrivileges
from objects.channel import Channel
from objects.match import MapPool
from objects.match import Match
from objects.player import Player
from utils.misc import make_safe_name

__all__ = (
    'Channels',
    'Matches',
    'Players',
    'Mappools',
    'Clans'
)

# TODO: decorator for these collections which automatically
# adds debugging to their append/remove/insert/extend methods.

class Channels(list[Channel]):
    """The currently active chat channels on the server."""

    def __iter__(self) -> Iterator[Channel]:
        return super().__iter__()

    def __contains__(self, o: Union[Channel, str]) -> bool:
        """Check whether internal list contains `o`."""
        # Allow string to be passed to compare vs. name.
        if isinstance(o, str):
            return o in map(lambda c: c.name, self)
        else:
            return super().__contains__(o)

    def __getitem__(self, index: Union[int, slice, str]) -> Channel:
        # XXX: can be either a string (to get by name),
        # or a slice, for indexing the internal array.
        if isinstance(index, str):
            return self.get(index)
        else:
            return super().__getitem__(index)

    def __repr__(self) -> str:
        # XXX: we use the "real" name, aka
        # #multi_1 instead of #multiplayer
        # #spect_1 instead of #spectator.
        return f'[{", ".join(c._name for c in self)}]'

<<<<<<< HEAD
    def __repr__(self) -> str:
        # XXX: we use the "real" name, aka
        # #multi_1 instead of #multiplayer
        # #spect_1 instead of #spectator.
        return f'[{", ".join(c._name for c in self)}]'

    def get(self, name: str) -> Optional['Channel']:
=======
    def get(self, name: str) -> Optional[Channel]:
>>>>>>> e3ebcce5
        """Get a channel from the list by `name`."""
        for c in self:
            if c._name == name:
                return c

    def append(self, c: Channel) -> None:
        """Append `c` to the list."""
        super().append(c)

        if glob.app.debug:
            log(f'{c} added to channels list.')

    def remove(self, c: Channel) -> None:
        """Remove `c` from the list."""
        super().remove(c)

        if glob.app.debug:
            log(f'{c} removed from channels list.')

    @classmethod
    async def prepare(cls, db_cursor: aiomysql.DictCursor) -> 'Channels':
        """Fetch data from sql & return; preparing to run the server."""
        log('Fetching channels from sql.', Ansi.LCYAN)
        await db_cursor.execute('SELECT * FROM channels')
        return cls([
            Channel(
                name = row['name'],
                topic = row['topic'],
                read_priv = Privileges(row['read_priv']),
                write_priv = Privileges(row['write_priv']),
                auto_join = row['auto_join'] == 1
            ) async for row in db_cursor
        ])

class Matches(list[Match]):
    """The currently active multiplayer matches on the server."""

    def __init__(self) -> None:
        super().__init__([None] * glob.config.max_multi_matches)

    def __iter__(self) -> Iterator[Match]:
        return super().__iter__()

    def __repr__(self) -> str:
        return f'[{", ".join([m.name for m in self if m])}]'

    def __iter__(self) -> Iterator['Match']:
        return super().__iter__()

    def __repr__(self) -> str:
        return f'[{", ".join(m.name for m in self if m)}]'

    def get_free(self) -> Optional[int]:
        """Return the first free match id from `self`."""
        for idx, m in enumerate(self):
            if m is None:
                return idx

    def append(self, m: Match) -> bool:
        """Append `m` to the list."""
        if (free := self.get_free()) is not None:
            # set the id of the match to the lowest available free.
            m.id = free
            self[free] = m

            if glob.app.debug:
                log(f'{m} added to matches list.')

            return True
        else:
            log(f'Match list is full! Could not add {m}.')
            return False

    def remove(self, m: Match) -> None:
        """Remove `m` from the list."""
        for i, _m in enumerate(self):
            if m is _m:
                self[i] = None
                break

        if glob.app.debug:
            log(f'{m} removed from matches list.')

class Players(list[Player]):
    """The currently active players on the server."""
    __slots__ = ('_lock',)

    def __init__(self, *args, **kwargs):
        self._lock = asyncio.Lock()
        super().__init__(*args, **kwargs)

    def __iter__(self) -> Iterator[Player]:
        return super().__iter__()

    def __contains__(self, p: Union[Player, str]) -> bool:
        # allow us to either pass in the player
        # obj, or the player name as a string.
        if isinstance(p, str):
            return p in [player.name for player in self]
        else:
            return super().__contains__(p)

    def __repr__(self) -> str:
        return f'[{", ".join(map(repr, self))}]'

    @property
    def ids(self) -> set[int]:
        """Return a set of the current ids in the list."""
        return {p.id for p in self}

    @property
    def staff(self) -> set[Player]:
        """Return a set of the current staff online."""
        return {p for p in self if p.priv & Privileges.Staff}

    @property
    def restricted(self) -> set[Player]:
        """Return a set of the current restricted players."""
        return {p for p in self if not p.priv & Privileges.Normal}

    @property
    def unrestricted(self) -> set[Player]:
        """Return a set of the current unrestricted players."""
        return {p for p in self if p.priv & Privileges.Normal}

    def enqueue(self, data: bytes, immune: Sequence[Player] = []) -> None:
        """Enqueue `data` to all players, except for those in `immune`."""
        for p in self:
            if p not in immune:
                p.enqueue(data)

    @staticmethod
    def _parse_attr(kwargs: dict[str, object]) -> tuple[str, object]:
        """Get first matched attr & val from input kwargs. Used in get() methods."""
        for attr in ('token', 'id', 'name'):
            if (val := kwargs.pop(attr, None)) is not None:
                if attr == 'name':
                    attr = 'safe_name'
                    val = make_safe_name(val)

                return attr, val
        else:
            raise ValueError('Missing attribute in kwargs! (must provide token/id/name)')

    def get(self, **kwargs) -> Optional[Player]:
        """Get a player by token, id, or name from cache."""
        attr, val = self._parse_attr(kwargs)

        for p in self:
            if getattr(p, attr) == val:
                return p

    async def get_sql(self, **kwargs) -> Optional[Player]:
        """Get a player by token, id, or name from sql."""
        attr, val = self._parse_attr(kwargs)

        # try to get from sql.
        res = await glob.db.fetch(
            'SELECT id, name, priv, pw_bcrypt, '
            'silence_end, clan_id, clan_priv, api_key '
            f'FROM users WHERE {attr} = %s',
            [val]
        )

        if not res:
            return

        # encode pw_bcrypt from str -> bytes.
        res['pw_bcrypt'] = res['pw_bcrypt'].encode()

        if res['clan_id'] != 0:
            res['clan'] = glob.clans.get(id=res['clan_id'])
            res['clan_priv'] = ClanPrivileges(res['clan_priv'])
        else:
            res['clan'] = res['clan_priv'] = None

        return Player(**res, token='')

    async def get_ensure(self, **kwargs) -> Optional[Player]:
        """Try to get player from cache, or sql as fallback."""
        if p := self.get(**kwargs):
            return p
        elif p := await self.get_sql(**kwargs):
            return p

    async def get_login(self, name: str, pw_md5: str,
                        sql: bool = False) -> Optional[Player]:
        """Return a player with a given name & pw_md5, from cache or sql."""
        if not (p := self.get(name=name)):
            if not sql: # not to fetch from sql.
                return

            if not (p := await self.get_sql(name=name)):
                # no player found in sql either.
                return

        if glob.cache['bcrypt'][p.pw_bcrypt] == pw_md5.encode():
            return p

    def append(self, p: Player) -> None:
        """Append `p` to the list."""
        if p in self:
            if glob.app.debug:
                log(f'{p} double-added to global player list?')
            return

        super().append(p)

    def remove(self, p: Player) -> None:
        """Remove `p` from the list."""
        if p not in self:
            if glob.app.debug:
                log(f'{p} removed from player list when not online?')
            return

        super().remove(p)

class MapPools(list[MapPool]):
    """The currently active mappools on the server."""

    def __iter__(self) -> Iterator[MapPool]:
        return super().__iter__()

    def __getitem__(self, index: Union[int, slice, str]) -> MapPool:
        """Allow slicing by either a string (for name), or slice."""
        if isinstance(index, str):
            return self.get(index)
        else:
            return super().__getitem__(index)

    def __contains__(self, o: Union[MapPool, str]) -> bool:
        """Check whether internal list contains `o`."""
        # Allow string to be passed to compare vs. name.
        if isinstance(o, str):
            return o in [p.name for p in self]
        else:
            return o in self

    def get(self, name: str) -> Optional[MapPool]:
        """Get a pool from the list by `name`."""
        for p in self:
            if p.name == name:
                return p

    def append(self, mp: MapPool) -> None:
        """Append `mp` to the list."""
        super().append(mp)

        if glob.app.debug:
            log(f'{mp} added to mappools list.')

    def remove(self, mp: MapPool) -> None:
        """Remove `mp` from the list."""
        super().remove(mp)

        if glob.app.debug:
            log(f'{mp} removed from mappools list.')

    @classmethod
    async def prepare(cls, db_cursor: aiomysql.DictCursor) -> 'MapPools':
        """Fetch data from sql & return; preparing to run the server."""
        log('Fetching mappools from sql.', Ansi.LCYAN)
        await db_cursor.execute('SELECT * FROM tourney_pools')
        obj = cls([
            MapPool(
                id = row['id'],
                name = row['name'],
                created_at = row['created_at'],
                created_by = await glob.players.get_ensure(id=row['created_by'])
            ) async for row in db_cursor
        ])

        for pool in obj:
            await pool.maps_from_sql(db_cursor)

        return obj

class Clans(list[Clan]):
    """The currently active clans on the server."""

    def __iter__(self) -> Iterator[Clan]:
        return super().__iter__()

    def __getitem__(self, index: Union[int, slice, str]) -> Clan:
        """Allow slicing by either a string (for name), or slice."""
        if isinstance(index, str):
            return self.get(name=index)
        else:
            return super().__getitem__(index)

    def __contains__(self, o: Union[Clan, str]) -> bool:
        """Check whether internal list contains `o`."""
        # Allow string to be passed to compare vs. name.
        if isinstance(o, str):
            return o in [c.name for c in self]
        else:
            return o in self

    def get(self, **kwargs) -> Optional[Clan]:
        """Get a clan by name, tag, or id."""
        for attr in ('name', 'tag', 'id'):
            if val := kwargs.pop(attr, None):
                break
        else:
            raise ValueError('must provide valid kwarg (name, tag, id) to get()')

        for c in self:
            if getattr(c, attr) == val:
                return c

    def append(self, c: Clan) -> None:
        """Append `c` to the list."""
        super().append(c)

        if glob.app.debug:
            log(f'{c} added to clans list.')

    def remove(self, c: Clan) -> None:
        """Remove `m` from the list."""
        super().remove(c)

        if glob.app.debug:
            log(f'{c} removed from clans list.')

    @classmethod
    async def prepare(cls, db_cursor: aiomysql.DictCursor) -> 'Clans':
        """Fetch data from sql & return; preparing to run the server."""
        log('Fetching clans from sql.', Ansi.LCYAN)
        await db_cursor.execute('SELECT * FROM clans')
        obj = cls([Clan(**row) async for row in db_cursor])

        for clan in obj:
            await clan.members_from_sql(db_cursor)

        return obj<|MERGE_RESOLUTION|>--- conflicted
+++ resolved
@@ -62,17 +62,7 @@
         # #spect_1 instead of #spectator.
         return f'[{", ".join(c._name for c in self)}]'
 
-<<<<<<< HEAD
-    def __repr__(self) -> str:
-        # XXX: we use the "real" name, aka
-        # #multi_1 instead of #multiplayer
-        # #spect_1 instead of #spectator.
-        return f'[{", ".join(c._name for c in self)}]'
-
-    def get(self, name: str) -> Optional['Channel']:
-=======
     def get(self, name: str) -> Optional[Channel]:
->>>>>>> e3ebcce5
         """Get a channel from the list by `name`."""
         for c in self:
             if c._name == name:
