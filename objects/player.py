import time
import uuid
from dataclasses import dataclass
from datetime import date
from enum import IntEnum
from enum import unique
from functools import cached_property
from typing import Any
from typing import Optional
from typing import TYPE_CHECKING
from typing import TypedDict

import aiomysql
from cmyui.discord import Webhook
from cmyui.logging import Ansi
from cmyui.logging import log

import packets
from constants.gamemodes import GameMode
from constants.mods import Mods
from constants.privileges import ClientPrivileges
from constants.privileges import Privileges
from misc.utils import escape_enum
from misc.utils import Geolocation
from misc.utils import pymysql_encode
from objects import glob
from objects.channel import Channel
from objects.match import Match
from objects.match import MatchTeams
from objects.match import MatchTeamTypes
from objects.match import Slot
from objects.match import SlotStatus
from objects.menu import Menu
from objects.menu import menu_keygen
from objects.menu import MenuCommands
from objects.menu import MenuFunction
from objects.score import Grade
from objects.score import Score

if TYPE_CHECKING:
    from objects.achievement import Achievement
    from objects.beatmap import Beatmap
    from objects.clan import Clan
    from objects.clan import ClanPrivileges

__all__ = ("ModeData", "Status", "Player")

BASE_DOMAIN = glob.config.domain


@unique
@pymysql_encode(escape_enum)
class PresenceFilter(IntEnum):
    """osu! client side filter for which users the player can see."""

    Nil = 0
    All = 1
    Friends = 2


@unique
@pymysql_encode(escape_enum)
class Action(IntEnum):
    """The client's current state."""

    Idle = 0
    Afk = 1
    Playing = 2
    Editing = 3
    Modding = 4
    Multiplayer = 5
    Watching = 6
    Unknown = 7
    Testing = 8
    Submitting = 9
    Paused = 10
    Lobby = 11
    Multiplaying = 12
    OsuDirect = 13


@dataclass
class ModeData:
    """A player's stats in a single gamemode."""

    tscore: int
    rscore: int
    pp: int
    acc: float
    plays: int
    playtime: int
    max_combo: int
    rank: int  # global

    grades: dict[Grade, int]  # XH, X, SH, S, A


@dataclass
class Status:
    """The current status of a player."""

    action: Action = Action.Idle
    info_text: str = ""
    map_md5: str = ""
    mods: Mods = Mods.NOMOD
    mode: GameMode = GameMode.VANILLA_OSU
    map_id: int = 0


# temporary menu-related stuff
async def bot_hello(p: "Player") -> None:
    p.send_bot(f"hello {p.name}!")


async def notif_hello(p: "Player") -> None:
    p.enqueue(packets.notification(f"hello {p.name}!"))


MENU2 = Menu(
    "Second Menu",
    {
        menu_keygen(): (MenuCommands.Back, None),
        menu_keygen(): (MenuCommands.Execute, MenuFunction("notif_hello", notif_hello)),
    },
)

MAIN_MENU = Menu(
    "Main Menu",
    {
        menu_keygen(): (MenuCommands.Execute, MenuFunction("bot_hello", bot_hello)),
        menu_keygen(): (MenuCommands.Execute, MenuFunction("notif_hello", notif_hello)),
        menu_keygen(): (MenuCommands.Advance, MENU2),
    },
)


class LastNp(TypedDict):
    bmap: "Beatmap"
    mode_vn: int
    timeout: float


class Player:
    """\
    Server side representation of a player; not necessarily online.

    Possibly confusing attributes
    -----------
    token: `str`
        The player's unique token; used to
        communicate with the osu! client.

    safe_name: `str`
        The player's username (safe).
        XXX: Equivalent to `cls.name.lower().replace(' ', '_')`.

    pm_private: `bool`
        Whether the player is blocking pms from non-friends.

    silence_end: `int`
        The UNIX timestamp the player's silence will end at.

    pres_filter: `PresenceFilter`
        The scope of users the client can currently see.

    bot_client: `bool`
        Whether this is a bot account.

    tourney_client: `bool`
        Whether this is a management/spectator tourney client.

    _queue: `bytearray`
        Bytes enqueued to the player which will be transmitted
        at the tail end of their next connection to the server.
        XXX: cls.enqueue() will add data to this queue, and
             cls.dequeue() will return the data, and remove it.
    """

    __slots__ = (
        "token",
        "id",
        "name",
        "safe_name",
        "pw_bcrypt",
        "priv",
        "stats",
        "status",
        "friends",
        "blocks",
        "channels",
        "spectators",
        "spectating",
        "match",
        "stealth",
        "clan",
        "clan_priv",
        "achievements",
        "recent_scores",
        "last_np",
        "country",
        "location",
        "utc_offset",
        "pm_private",
        "away_msg",
        "silence_end",
        "in_lobby",
        "osu_ver",
        "pres_filter",
        "login_time",
        "last_recv_time",
        "current_menu",
        "previous_menus",
        "bot_client",
        "tourney_client",
        "api_key",
        "_queue",
        "__dict__",
    )

    def __init__(
        self, id: int, name: str, priv: int | Privileges, **extras: Any
    ) -> None:
        self.id = id
        self.name = name
        self.safe_name = self.make_safe(self.name)

        if "pw_bcrypt" in extras:
            self.pw_bcrypt: Optional[bytes] = extras["pw_bcrypt"]
        else:
            self.pw_bcrypt = None

        # generate a token if not given
        token = extras.get("token", None)
        if token is not None:
            self.token = token
        else:
            self.token = self.generate_token()

        # ensure priv is of type Privileges
        self.priv = priv if isinstance(priv, Privileges) else Privileges(priv)

        self.stats: dict[GameMode, ModeData] = {}
        self.status = Status()

        # userids, not player objects
        self.friends: set[int] = set()
        self.blocks: set[int] = set()

        self.channels: list[Channel] = []
        self.spectators: list[Player] = []
        self.spectating: Optional[Player] = None
        self.match: Optional[Match] = None
        self.stealth = False

        self.clan: Optional["Clan"] = extras.get("clan", None)
        self.clan_priv: Optional["ClanPrivileges"] = extras.get("clan_priv", None)

        self.achievements: set["Achievement"] = set()

        self.geoloc: Geolocation = extras.get(
            "geoloc",
            {
                "latitude": 0.0,
                "longitude": 0.0,
                "country": {"acronym": "xx", "numeric": 0},
            },
        )

        self.utc_offset = extras.get("utc_offset", 0)
        self.pm_private = extras.get("pm_private", False)
        self.away_msg: Optional[str] = None
        self.silence_end = extras.get("silence_end", 0)
        self.in_lobby = False
        self.osu_ver: Optional[date] = extras.get("osu_ver", None)
        self.pres_filter = PresenceFilter.Nil

        login_time = extras.get("login_time", 0.0)
        self.login_time = login_time
        self.last_recv_time = login_time

        # XXX: below is mostly gulag-specific & internal stuff

        # store most recent score for each gamemode.
        self.recent_scores: dict[GameMode, Optional[Score]] = {
            mode: None for mode in GameMode
        }

        # store the last beatmap /np'ed by the user.
        self.last_np: LastNp = {  # type: ignore
            "bmap": None,
            "mode_vn": None,
            "timeout": 0.0,
        }

        # TODO: document
        self.current_menu = MAIN_MENU
        self.previous_menus = []

        # subject to possible change in the future,
        # although if anything, bot accounts will
        # probably just use the /api/ routes?
        self.bot_client = extras.get("bot_client", False)
        if self.bot_client:
            self.enqueue = lambda data: None  # type: ignore

        self.tourney_client = extras.get("tourney_client", False)

        self.api_key = extras.get("api_key", None)

        # packet queue
        self._queue = bytearray()

    def __repr__(self) -> str:
        return f"<{self.name} ({self.id})>"

    @cached_property
    def online(self) -> bool:
        return self.token != ""

    @cached_property
    def url(self) -> str:
        """The url to the player's profile."""
        # NOTE: this is currently never wiped because
        # domain & id cannot be changed in-game; if this
        # ever changes, it will need to be wiped.
        return f"https://{BASE_DOMAIN}/u/{self.id}"

    @cached_property
    def embed(self) -> str:
        """An osu! chat embed to the player's profile."""
        # NOTE: this is currently never wiped because
        # url & name cannot be changed in-game; if this
        # ever changes, it will need to be wiped.
        return f"[{self.url} {self.name}]"

    @cached_property
    def avatar_url(self) -> str:
        """The url to the player's avatar."""
        # NOTE: this is currently never wiped because
        # domain & id cannot be changed in-game; if this
        # ever changes, it will need to be wiped.
        return f"https://a.{BASE_DOMAIN}/{self.id}"

    @cached_property
    def full_name(self) -> str:
        """The user's "full" name; including their clan tag."""
        # NOTE: this is currently only wiped when the
        # user leaves their clan; if name/clantag ever
        # become changeable, it will need to be wiped.
        if self.clan:
            return f"[{self.clan.tag}] {self.name}"
        else:
            return self.name

    # TODO: chat embed with clan tag hyperlinked?

    @property
    def remaining_silence(self) -> int:
        """The remaining time of the players silence."""
        return max(0, int(self.silence_end - time.time()))

    @property
    def silenced(self) -> bool:
        """Whether or not the player is silenced."""
        return self.remaining_silence != 0

    @cached_property
    def bancho_priv(self) -> ClientPrivileges:
        """The player's privileges according to the client."""
        ret = ClientPrivileges(0)
        if self.priv & Privileges.NORMAL:
            ret |= ClientPrivileges.PLAYER
        if self.priv & Privileges.DONATOR:
            ret |= ClientPrivileges.SUPPORTER
        if self.priv & Privileges.MODERATOR:
            ret |= ClientPrivileges.MODERATOR
        if self.priv & Privileges.ADMINISTRATOR:
            ret |= ClientPrivileges.DEVELOPER
        if self.priv & Privileges.DEVELOPER:
            ret |= ClientPrivileges.OWNER
        return ret

    @cached_property
    def restricted(self) -> bool:
        """Return whether the player is restricted."""
        return not self.priv & Privileges.NORMAL

    @property
    def gm_stats(self) -> ModeData:
        """The player's stats in their currently selected mode."""
        return self.stats[self.status.mode]

    @cached_property
    def recent_score(self) -> Optional[Score]:
        """The player's most recently submitted score."""
        score = None
        for s in self.recent_scores.values():
            if not s:
                continue

            if not score:
                score = s
                continue

            if s.play_time > score.play_time:
                score = s

        return score

    @staticmethod
    def generate_token() -> str:
        """Generate a random uuid as a token."""
        return str(uuid.uuid4())

    @staticmethod
    def make_safe(name: str) -> str:
        """Return a name safe for usage in sql."""
        return name.lower().replace(" ", "_")

    def logout(self) -> None:
        """Log `self` out of the server."""
        # invalidate the user's token.
        self.token = ""

        if "online" in self.__dict__:
            del self.online  # wipe cached_property

        # leave multiplayer.
        if self.match:
            self.leave_match()

        # stop spectating.
        if host := self.spectating:
            host.remove_spectator(self)

        # leave channels
        while self.channels:
            self.leave_channel(self.channels[0], kick=False)

        # remove from playerlist and
        # enqueue logout to all users.
        glob.players.remove(self)

        if not self.restricted:
            if glob.datadog:
                glob.datadog.decrement("gulag.online_players")

            glob.players.enqueue(packets.logout(self.id))

        log(f"{self} logged out.", Ansi.LYELLOW)

    async def update_privs(self, new: Privileges) -> None:
        """Update `self`'s privileges to `new`."""
        self.priv = new

        await glob.db.execute(
            "UPDATE users SET priv = %s WHERE id = %s",
            [self.priv, self.id],
        )
        
        if 'bancho_priv' in self.__dict__:
            del self.bancho_priv # wipe cached_property

        if "bancho_priv" in self.__dict__:
            del self.bancho_priv  # wipe cached_property

    async def add_privs(self, bits: Privileges) -> None:
        """Update `self`'s privileges, adding `bits`."""
        self.priv |= bits

        await glob.db.execute(
            "UPDATE users SET priv = %s WHERE id = %s",
            [self.priv, self.id],
        )

        if "bancho_priv" in self.__dict__:
            del self.bancho_priv  # wipe cached_property

    async def remove_privs(self, bits: Privileges) -> None:
        """Update `self`'s privileges, removing `bits`."""
        self.priv &= ~bits

        await glob.db.execute(
            "UPDATE users SET priv = %s WHERE id = %s",
            [self.priv, self.id],
        )
        
        if 'bancho_priv' in self.__dict__:
            del self.bancho_priv # wipe cached_property

        if "bancho_priv" in self.__dict__:
            del self.bancho_priv  # wipe cached_property

    async def restrict(self, admin: "Player", reason: str) -> None:
        """Restrict `self` for `reason`, and log to sql."""
<<<<<<< HEAD
        await self.remove_privs(Privileges.Normal)
        await self.remove_stats()
=======
        await self.remove_privs(Privileges.NORMAL)
>>>>>>> 8f1f2e05

        log_msg = f'{admin} restricted for "{reason}".'
        await glob.db.execute(
            "INSERT INTO logs "
            "(`from`, `to`, `msg`, `time`) "
            "VALUES (%s, %s, %s, NOW())",
            [admin.id, self.id, log_msg],
        )

        if "restricted" in self.__dict__:
            del self.restricted  # wipe cached_property

        log_msg = f"{admin} restricted {self} for: {reason}."

        log(log_msg, Ansi.LRED)

        if glob.has_internet:
            if webhook_url := glob.config.webhooks["audit-log"]:
                webhook = Webhook(webhook_url, content=log_msg)
                await webhook.post(glob.http_session)

        if self.online:
            # log the user out if they're offline, this
            # will simply relog them and refresh their state.
            self.logout()

    async def unrestrict(self, admin: "Player", reason: str) -> None:
        """Restrict `self` for `reason`, and log to sql."""
        await self.add_privs(Privileges.NORMAL)

        log_msg = f'{admin} unrestricted for "{reason}".'
        await glob.db.execute(
            "INSERT INTO logs "
            "(`from`, `to`, `msg`, `time`) "
            "VALUES (%s, %s, %s, NOW())",
            [admin.id, self.id, log_msg],
        )

        if "restricted" in self.__dict__:
            del self.restricted  # wipe cached_property

        log_msg = f"{admin} unrestricted {self} for: {reason}."

        log(log_msg, Ansi.LRED)

        if glob.has_internet:
            if webhook_url := glob.config.webhooks["audit-log"]:
                webhook = Webhook(webhook_url, content=log_msg)
                await webhook.post(glob.http_session)

        if self.online:
            # log the user out if they're offline, this
            # will simply relog them and refresh their state.
            self.logout()

    async def silence(self, admin: "Player", duration: int, reason: str) -> None:
        """Silence `self` for `duration` seconds, and log to sql."""
        self.silence_end = int(time.time() + duration)

        await glob.db.execute(
            "UPDATE users SET silence_end = %s WHERE id = %s",
            [self.silence_end, self.id],
        )

        log_msg = f'{admin} silenced ({duration}s) for "{reason}".'
        await glob.db.execute(
            "INSERT INTO logs "
            "(`from`, `to`, `msg`, `time`) "
            "VALUES (%s, %s, %s, NOW())",
            [admin.id, self.id, log_msg],
        )

        # inform the user's client.
        self.enqueue(packets.silence_end(duration))

        # wipe their messages from any channels.
        glob.players.enqueue(packets.user_silenced(self.id))

        # remove them from multiplayer match (if any).
        if self.match:
            self.leave_match()

        log(f"Silenced {self}.", Ansi.LCYAN)

    async def unsilence(self, admin: "Player") -> None:
        """Unsilence `self`, and log to sql."""
        self.silence_end = int(time.time())

        await glob.db.execute(
            "UPDATE users SET silence_end = %s WHERE id = %s",
            [self.silence_end, self.id],
        )

        log_msg = f"{admin} unsilenced."
        await glob.db.execute(
            "INSERT INTO logs "
            "(`from`, `to`, `msg`, `time`) "
            "VALUES (%s, %s, %s, NOW())",
            [admin.id, self.id, log_msg],
        )

        # inform the user's client
        self.enqueue(packets.silence_end(0))

        log(f"Unsilenced {self}.", Ansi.LCYAN)

    def join_match(self, m: Match, passwd: str) -> bool:
        """Attempt to add `self` to `m`."""
        if self.match:
            log(f"{self} tried to join multiple matches?")
            self.enqueue(packets.match_join_fail())
            return False

        if self.id in m.tourney_clients:
            # the user is already in the match with a tourney client.
            # users cannot spectate themselves so this is not possible.
            self.enqueue(packets.match_join_fail())
            return False

        if self is not m.host:
            # match already exists, we're simply joining.
            # NOTE: staff members have override to pw and can
            # simply use any to join a pw protected match.
            if passwd != m.passwd and self not in glob.players.staff:
                log(f"{self} tried to join {m} w/ incorrect pw.", Ansi.LYELLOW)
                self.enqueue(packets.match_join_fail())
                return False
            if (slotID := m.get_free()) is None:
                log(f"{self} tried to join a full match.", Ansi.LYELLOW)
                self.enqueue(packets.match_join_fail())
                return False

        else:
            # match is being created
            slotID = 0

        if not self.join_channel(m.chat):
            log(f"{self} failed to join {m.chat}.", Ansi.LYELLOW)
            return False

        if (lobby := glob.channels["#lobby"]) in self.channels:
            self.leave_channel(lobby)

        slot: Slot = m.slots[0 if slotID == -1 else slotID]

        # if in a teams-vs mode, switch team from neutral to red.
        if m.team_type in (MatchTeamTypes.team_vs, MatchTeamTypes.tag_team_vs):
            slot.team = MatchTeams.red

        slot.status = SlotStatus.not_ready
        slot.player = self
        self.match = m

        self.enqueue(packets.match_join_success(m))
        m.enqueue_state()

        return True

    def leave_match(self) -> None:
        """Attempt to remove `self` from their match."""
        if not self.match:
            if glob.app.debug:
                log(f"{self} tried leaving a match they're not in?", Ansi.LYELLOW)
            return

        slot = self.match.get_slot(self)
        assert slot is not None

        if slot.status == SlotStatus.locked:
            # player was kicked, keep the slot locked.
            new_status = SlotStatus.locked
        else:
            # player left, open the slot for new players to join.
            new_status = SlotStatus.open

        slot.reset(new_status=new_status)

        self.leave_channel(self.match.chat)

        if all(map(Slot.empty, self.match.slots)):
            # multi is now empty, chat has been removed.
            # remove the multi from the channels list.
            log(f"Match {self.match} finished.")

            # cancel any pending start timers
            if self.match.starting["start"] is not None:
                self.match.starting["start"].cancel()
                for alert in self.match.starting["alerts"]:
                    alert.cancel()

                # i guess unnecessary but i'm ocd
                self.match.starting["start"] = None
                self.match.starting["alerts"] = None
                self.match.starting["time"] = None

            glob.matches.remove(self.match)

            if lobby := glob.channels["#lobby"]:
                lobby.enqueue(packets.dispose_match(self.match.id))

        else:
            # we may have been host, if so, find another.
            if self is self.match.host:
                for s in self.match.slots:
                    if s.status & SlotStatus.has_player:
                        self.match.host = s.player
                        self.match.host.enqueue(packets.match_transfer_host())
                        break

            if self in self.match._refs:
                self.match._refs.remove(self)
                self.match.chat.send_bot(f"{self.name} removed from match referees.")

            # notify others of our deprature
            self.match.enqueue_state()

        self.match = None

    async def join_clan(self, c: "Clan") -> bool:
        """Attempt to add `self` to `c`."""
        if self.id in c.members:
            return False

        if not "invited":  # TODO
            return False

        await c.add_member(self)
        return True

    async def leave_clan(self) -> None:
        """Attempt to remove `self` from `c`."""
        if not self.clan:
            return

        await self.clan.remove_member(self)

    def join_channel(self, c: Channel) -> bool:
        """Attempt to add `self` to `c`."""
        if (
            self in c
            or not c.can_read(self.priv)  # player already in channel
            or c._name == "#lobby"  # no read privs
            and not self.in_lobby  # not in mp lobby
        ):
            return False

        c.append(self)  # add to c.players
        self.channels.append(c)  # add to p.channels

        self.enqueue(packets.channel_join(c.name))

        chan_info_packet = packets.channel_info(c.name, c.topic, len(c.players))

        if c.instance:
            # instanced channel, only send the players
            # who are currently inside of the instance
            for p in c.players:
                p.enqueue(chan_info_packet)
        else:
            # normal channel, send to all players who
            # have access to see the channel's usercount.
            for p in glob.players:
                if c.can_read(p.priv):
                    p.enqueue(chan_info_packet)

        if glob.app.debug:
            log(f"{self} joined {c}.")

        return True

    def leave_channel(self, c: Channel, kick: bool = True) -> None:
        """Attempt to remove `self` from `c`."""
        # ensure they're in the chan.
        if self not in c:
            return

        c.remove(self)  # remove from c.players
        self.channels.remove(c)  # remove from p.channels

        if kick:
            self.enqueue(packets.channel_kick(c.name))

        chan_info_packet = packets.channel_info(c.name, c.topic, len(c.players))

        if c.instance:
            # instanced channel, only send the players
            # who are currently inside of the instance
            for p in c.players:
                p.enqueue(chan_info_packet)
        else:
            # normal channel, send to all players who
            # have access to see the channel's usercount.
            for p in glob.players:
                if c.can_read(p.priv):
                    p.enqueue(chan_info_packet)

        if glob.app.debug:
            log(f"{self} left {c}.")

    def add_spectator(self, p: "Player") -> None:
        """Attempt to add `p` to `self`'s spectators."""
        chan_name = f"#spec_{self.id}"

        if not (spec_chan := glob.channels[chan_name]):
            # spectator chan doesn't exist, create it.
            spec_chan = Channel(
                name=chan_name,
                topic=f"{self.name}'s spectator channel.'",
                auto_join=False,
                instance=True,
            )

            self.join_channel(spec_chan)
            glob.channels.append(spec_chan)

        # attempt to join their spectator channel.
        if not p.join_channel(spec_chan):
            log(f"{self} failed to join {spec_chan}?", Ansi.LYELLOW)
            return

        if not p.stealth:
            p_joined = packets.fellow_spectator_joined(p.id)
            for s in self.spectators:
                s.enqueue(p_joined)
                p.enqueue(packets.fellow_spectator_joined(s.id))

            self.enqueue(packets.spectator_joined(p.id))
        else:
            # player is admin in stealth, only give
            # other players data to us, not vice-versa.
            for s in self.spectators:
                p.enqueue(packets.fellow_spectator_joined(s.id))

        self.spectators.append(p)
        p.spectating = self

        log(f"{p} is now spectating {self}.")

    def remove_spectator(self, p: "Player") -> None:
        """Attempt to remove `p` from `self`'s spectators."""
        self.spectators.remove(p)
        p.spectating = None

        c = glob.channels[f"#spec_{self.id}"]
        p.leave_channel(c)

        if not self.spectators:
            # remove host from channel, deleting it.
            self.leave_channel(c)
        else:
            # send new playercount
            c_info = packets.channel_info(c.name, c.topic, len(c.players))
            fellow = packets.fellow_spectator_left(p.id)

            self.enqueue(c_info)

            for s in self.spectators:
                s.enqueue(fellow + c_info)

        self.enqueue(packets.spectator_left(p.id))
        log(f"{p} is no longer spectating {self}.")

    async def add_friend(self, p: "Player") -> None:
        """Attempt to add `p` to `self`'s friends."""
        if p.id in self.friends:
            log(f"{self} tried to add {p}, who is already their friend!", Ansi.LYELLOW)
            return

        self.friends.add(p.id)
        await glob.db.execute(
            "REPLACE INTO relationships VALUES (%s, %s, 'friend')",
            [self.id, p.id],
        )

        log(f"{self} friended {p}.")

    async def remove_friend(self, p: "Player") -> None:
        """Attempt to remove `p` from `self`'s friends."""
        if p.id not in self.friends:
            log(f"{self} tried to unfriend {p}, who is not their friend!", Ansi.LYELLOW)
            return

        self.friends.remove(p.id)
        await glob.db.execute(
            "DELETE FROM relationships WHERE user1 = %s AND user2 = %s",
            [self.id, p.id],
        )

        log(f"{self} unfriended {p}.")

    async def add_block(self, p: "Player") -> None:
        """Attempt to add `p` to `self`'s blocks."""
        if p.id in self.blocks:
            log(
                f"{self} tried to block {p}, who they've already blocked!",
                Ansi.LYELLOW,
            )
            return

        self.blocks.add(p.id)
        await glob.db.execute(
            "REPLACE INTO relationships VALUES (%s, %s, 'block')",
            [self.id, p.id],
        )

        log(f"{self} blocked {p}.")

    async def remove_block(self, p: "Player") -> None:
        """Attempt to remove `p` from `self`'s blocks."""
        if p.id not in self.blocks:
            log(f"{self} tried to unblock {p}, who they haven't blocked!", Ansi.LYELLOW)
            return

        self.blocks.remove(p.id)
        await glob.db.execute(
            "DELETE FROM relationships WHERE user1 = %s AND user2 = %s",
            [self.id, p.id],
        )

        log(f"{self} unblocked {p}.")

    async def unlock_achievement(self, a: "Achievement") -> None:
        """Unlock `ach` for `self`, storing in both cache & sql."""
        await glob.db.execute(
            "INSERT INTO user_achievements " "(userid, achid) VALUES (%s, %s)",
            [self.id, a.id],
        )

        self.achievements.add(a)

    async def relationships_from_sql(self, db_cursor: aiomysql.DictCursor) -> None:
        """Retrieve `self`'s relationships from sql."""
        await db_cursor.execute(
            "SELECT user2, type FROM relationships WHERE user1 = %s",
            [self.id],
        )

        async for row in db_cursor:
            if row["type"] == "friend":
                self.friends.add(row["user2"])
            else:
                self.blocks.add(row["user2"])

        # always have bot added to friends.
        self.friends.add(1)

    async def achievements_from_sql(self, db_cursor: aiomysql.DictCursor) -> None:
        """Retrieve `self`'s achievements from sql."""
        await db_cursor.execute(
            "SELECT ua.achid id FROM user_achievements ua "
            "INNER JOIN achievements a ON a.id = ua.achid "
            "WHERE ua.userid = %s",
            [self.id],
        )

        async for row in db_cursor:
            for ach in glob.achievements:
                if row["id"] == ach.id:
                    self.achievements.add(ach)

    async def get_global_rank(self, mode: GameMode) -> int:
        if self.restricted:
            return 0

        rank = await glob.redis.zrevrank(f"gulag:leaderboard:{mode.value}", self.id)
        return rank + 1 if rank is not None else 0

    async def get_country_rank(self, mode: GameMode) -> int:
        if self.restricted:
            return 0

        country = self.geoloc["country"]["acronym"]
        rank = await glob.redis.zrevrank(
            f"gulag:leaderboard:{mode.value}:{country}",
            self.id,
        )

        return rank + 1 if rank is not None else 0

    async def update_rank(self, mode: GameMode) -> int:
        country = self.geoloc["country"]["acronym"]
        stats = self.stats[mode]

        await glob.redis.zadd(f"gulag:leaderboard:{mode.value}", {self.id: stats.pp})
        await glob.redis.zadd(
            f"gulag:leaderboard:{mode.value}:{country}",
            {self.id: stats.pp},
        )
        stats.rank = await self.get_global_rank(mode)
        return stats.rank

    async def stats_from_sql_full(self, db_cursor: aiomysql.DictCursor) -> None:
        """Retrieve `self`'s stats (all modes) from sql."""
        await db_cursor.execute(
            "SELECT tscore, rscore, pp, acc, "
            "plays, playtime, max_combo, "
            "xh_count, x_count, sh_count, s_count, a_count "
            "FROM stats "
            "WHERE id = %s",
            [self.id],
        )

        for mode, row in enumerate(await db_cursor.fetchall()):
            # calculate player's rank.
            row["rank"] = await self.get_global_rank(GameMode(mode))

            row["grades"] = {
                Grade.XH: row.pop("xh_count"),
                Grade.X: row.pop("x_count"),
                Grade.SH: row.pop("sh_count"),
                Grade.S: row.pop("s_count"),
                Grade.A: row.pop("a_count"),
            }

            self.stats[GameMode(mode)] = ModeData(**row)

    def send_menu_clear(self) -> None:
        """Clear the user's osu! chat with the bot
        to make room for a new menu to be sent."""
        # NOTE: the only issue with this is that it will
        # wipe any messages the client can see from the bot
        # (including any other channels). perhaps menus can
        # be sent from a separate presence to prevent this?
        self.enqueue(packets.user_silenced(glob.bot.id))

    def send_current_menu(self) -> None:
        """Forward a standardized form of the user's
        current menu to them via the osu! chat."""
        msg = [self.current_menu.name]

        for key, (cmd, data) in self.current_menu.options.items():
            val = data.name if data else "Back"
            msg.append(f"[osump://{key}/ {val}]")

        chat_height = 10
        lines_used = len(msg)
        if lines_used < chat_height:
            msg += [chr(8192)] * (chat_height - lines_used)

        self.send_menu_clear()
        self.send_bot("\n".join(msg))

    def update_latest_activity(self) -> None:
        """Update the player's latest activity in the database."""
        task = glob.db.execute(
            "UPDATE users SET latest_activity = UNIX_TIMESTAMP() WHERE id = %s",
            [self.id],
        )
        glob.loop.create_task(task)

    def enqueue(self, data: bytes) -> None:
        """Add data to be sent to the client."""
        self._queue += data

    def dequeue(self) -> Optional[bytes]:
        """Get data from the queue to send to the client."""
        if self._queue:
            data = bytes(self._queue)
            self._queue.clear()
            return data

    def send(self, msg: str, sender: "Player", chan: Optional[Channel] = None) -> None:
        """Enqueue `sender`'s `msg` to `self`. Sent in `chan`, or dm."""
        self.enqueue(
            packets.send_message(
                sender=sender.name,
                msg=msg,
                recipient=(chan or self).name,
                sender_id=sender.id,
            ),
        )

    def send_bot(self, msg: str) -> None:
        """Enqueue `msg` to `self` from bot."""
        bot = glob.bot

        self.enqueue(
            packets.send_message(
                sender=bot.name,
                msg=msg,
                recipient=self.name,
                sender_id=bot.id,
            ),
        )<|MERGE_RESOLUTION|>--- conflicted
+++ resolved
@@ -493,12 +493,7 @@
 
     async def restrict(self, admin: "Player", reason: str) -> None:
         """Restrict `self` for `reason`, and log to sql."""
-<<<<<<< HEAD
-        await self.remove_privs(Privileges.Normal)
-        await self.remove_stats()
-=======
         await self.remove_privs(Privileges.NORMAL)
->>>>>>> 8f1f2e05
 
         log_msg = f'{admin} restricted for "{reason}".'
         await glob.db.execute(
