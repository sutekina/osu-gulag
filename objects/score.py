--- conflicted
+++ resolved
@@ -32,19 +32,11 @@
 
 @unique
 @pymysql_encode(escape_enum)
-<<<<<<< HEAD
-class Rank(IntEnum):
-    XH = 0
-    SH = 1
-    X  = 2
-    S  = 3
-=======
 class Grade(IntEnum):
     XH = 0 # HD SS
     X  = 1 # SS
     SH = 2 # HD S
     S  = 3 # S
->>>>>>> 43368bee
     A  = 4
     B  = 5
     C  = 6
@@ -311,11 +303,7 @@
 
         res = await glob.db.fetch(
             f'SELECT COUNT(*) AS c FROM {table} s '
-<<<<<<< HEAD
-            'LEFT JOIN users u ON u.id = s.userid '
-=======
             'INNER JOIN users u ON u.id = s.userid '
->>>>>>> 43368bee
             'WHERE s.map_md5 = %s AND s.mode = %s '
             'AND s.status = 2 AND u.priv & 1 '
             f'AND s.{scoring} > %s',
@@ -329,15 +317,6 @@
     # whether it's beneficial or not.
     async def calc_diff(self) -> tuple[float, float]:
         """Calculate PP and star rating for our score."""
-<<<<<<< HEAD
-        if not glob.oppai_built:
-            # oppai-ng not compiled
-            return (0.0, 0.0)
-
-        if self.mode.as_vanilla not in (0, 1):
-            # currently only std and taiko are supported,
-            # since we are simply using oppai-ng alone.
-=======
         mode_vn = self.mode.as_vanilla
 
         if mode_vn in (0, 1):
@@ -349,19 +328,11 @@
                 'acc': self.acc
             }
         elif mode_vn == 2:
->>>>>>> 43368bee
             return (0.0, 0.0)
         elif mode_vn == 3:
             if self.bmap.mode.as_vanilla != 3:
                 return (0.0, 0.0) # maniera has no convert support
 
-<<<<<<< HEAD
-        ppcalc = await PPCalculator.from_id(
-            map_id=self.bmap.id, mods=self.mods,
-            combo=self.max_combo, nmiss=self.nmiss,
-            mode_vn=self.mode.as_vanilla, acc=self.acc
-        )
-=======
             pp_attrs = {
                 'mods': self.mods,
                 'score': self.score,
@@ -369,7 +340,6 @@
             }
 
         ppcalc = await PPCalculator.from_map(self.bmap, **pp_attrs)
->>>>>>> 43368bee
 
         if not ppcalc:
             return (0.0, 0.0)
