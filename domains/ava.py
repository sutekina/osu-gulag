import re
from pathlib import Path
from typing import Optional
from typing import Union

from cmyui.web import Connection
from cmyui.web import Domain

from objects import glob

HTTPResponse = Optional[Union[bytes, tuple[int, bytes]]]

""" ava: avatar server (for both ingame & external) """

BASE_DOMAIN = glob.config.domain
domain = Domain({f'a.{BASE_DOMAIN}', 'a.ppy.sh'})

AVATARS_PATH = Path.cwd() / '.data/avatars'
<<<<<<< HEAD
DEFAULT_AVATAR = AVATARS_PATH / 'default.png'
=======

DEFAULT_AVATAR = AVATARS_PATH / 'default.jpg'

>>>>>>> c2b4d5c8
@domain.route(re.compile(r'^/(?:\d{1,10}(?:\.(?:jpg|jpeg|png))?|favicon\.ico)?$'))
async def get_avatar(conn: Connection) -> HTTPResponse:
    filename = conn.path[1:]

    if '.' in filename:
        # user id & file extension provided
        path = AVATARS_PATH / filename
        if not path.exists():
            path = DEFAULT_AVATAR
    elif filename not in ('', 'favicon.ico'):
        # user id provided - determine file extension
        for ext in ('jpg', 'jpeg', 'png'):
            path = AVATARS_PATH / f'{filename}.{ext}'
            if path.exists():
                break
        else:
            # no file exists
            path = DEFAULT_AVATAR
    else:
        # empty path or favicon, serve default avatar
        path = DEFAULT_AVATAR

    ext = 'png' if path.suffix == '.png' else 'jpeg'
    conn.resp_headers['Content-Type'] = f'image/{ext}'
    return path.read_bytes()<|MERGE_RESOLUTION|>--- conflicted
+++ resolved
@@ -16,13 +16,7 @@
 domain = Domain({f'a.{BASE_DOMAIN}', 'a.ppy.sh'})
 
 AVATARS_PATH = Path.cwd() / '.data/avatars'
-<<<<<<< HEAD
 DEFAULT_AVATAR = AVATARS_PATH / 'default.png'
-=======
-
-DEFAULT_AVATAR = AVATARS_PATH / 'default.jpg'
-
->>>>>>> c2b4d5c8
 @domain.route(re.compile(r'^/(?:\d{1,10}(?:\.(?:jpg|jpeg|png))?|favicon\.ico)?$'))
 async def get_avatar(conn: Connection) -> HTTPResponse:
     filename = conn.path[1:]
