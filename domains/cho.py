--- conflicted
+++ resolved
@@ -68,35 +68,18 @@
 @domain.route("/")
 async def bancho_http_handler(conn: Connection) -> bytes:
     """Handle a request from a web browser."""
-<<<<<<< HEAD
-    packets = glob.bancho_packets['all']
-
-    return b'<!DOCTYPE html>' + '<br>'.join((
-        f'Running sutekina v{glob.version}',
-        f'Players online: {len(glob.players) - 1}',
-        '<a href="https://github.com/sutekina/osu-gulag">Source code</a>',
-        '',
-        f'<b>Packets handled ({len(packets)})</b>',
-        '<br>'.join([f'{p.name} ({p.value})' for p in packets])
-    )).encode()
-
-@domain.route('/', methods=['POST'])
-async def bancho_handler(conn: Connection) -> bytes:
-    if 'CF-Connecting-IP' in conn.headers:
-        ip_str = conn.headers['CF-Connecting-IP']
-=======
     packets = glob.bancho_packets["all"]
 
     return (
         b"<!DOCTYPE html>"
         + "<br>".join(
             (
-                f"Running gulag v{glob.version}",
-                f"Players online: {len(glob.players) - 1}",
-                '<a href="https://github.com/cmyui/gulag">Source code</a>',
-                "",
-                f"<b>Packets handled ({len(packets)})</b>",
-                "<br>".join([f"{p.name} ({p.value})" for p in packets]),
+                f'Running sutekina v{glob.version}',
+                f'Players online: {len(glob.players) - 1}',
+                '<a href="https://github.com/sutekina/osu-gulag">Source code</a>',
+                '',
+                f'<b>Packets handled ({len(packets)})</b>',
+                '<br>'.join([f'{p.name} ({p.value})' for p in packets])
             ),
         ).encode()
     )
@@ -106,7 +89,6 @@
 async def bancho_handler(conn: Connection) -> HTTPResponse:
     if "CF-Connecting-IP" in conn.headers:
         ip_str = conn.headers["CF-Connecting-IP"]
->>>>>>> 8f1f2e05
     else:
         # if the request has been forwarded, get the origin
         forwards = conn.headers["X-Forwarded-For"].split(",")
