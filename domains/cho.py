# -*- coding: utf-8 -*-

import asyncio
import ipaddress
import re
import struct
import time
from datetime import date
from datetime import datetime
from datetime import timedelta
from pathlib import Path
from typing import Callable
from typing import Union

import aiomysql
import bcrypt
from cmyui.logging import Ansi
from cmyui.logging import RGB
from cmyui.logging import log
from cmyui.osu.oppai_ng import OppaiWrapper
from cmyui.utils import magnitude_fmt_time
from cmyui.web import Connection
from cmyui.web import Domain
from maniera.calculator import Maniera

import packets
import utils.misc
from constants import commands
from constants import regexes
from constants.gamemodes import GameMode
from constants.mods import Mods
from constants.mods import SPEED_CHANGING_MODS
from constants.privileges import ClientPrivileges
from constants.privileges import Privileges
from objects import glob
from objects.beatmap import ensure_local_osu_file
from objects.beatmap import Beatmap
from objects.channel import Channel
from objects.clan import ClanPrivileges
from objects.match import MatchTeams
from objects.match import MatchTeamTypes
from objects.match import Slot
from objects.match import SlotStatus
from objects.menu import Menu
from objects.menu import MenuCommands
from objects.menu import MenuFunction
from objects.player import Action
from objects.player import Player
from objects.player import PresenceFilter
from packets import BanchoPacketReader
from packets import BasePacket
from packets import ClientPackets

IPAddress = Union[ipaddress.IPv4Address, ipaddress.IPv6Address]

""" Bancho: handle connections from the osu! client """

BEATMAPS_PATH = Path.cwd() / '.data/osu'

BASE_DOMAIN = glob.config.domain
_domain_escaped = BASE_DOMAIN.replace('.', r'\.')
domain = Domain(re.compile(rf'^c[e4-6]?\.(?:{_domain_escaped}|ppy\.sh)$'))

@domain.route('/')
async def bancho_http_handler(conn: Connection) -> bytes:
    """Handle a request from a web browser."""
    packets = glob.bancho_packets['all']

    return b'<!DOCTYPE html>' + '<br>'.join((
        f'Running sutekina v{glob.version}',
        f'Players online: {len(glob.players) - 1}',
        '<a href="https://github.com/sutekina/osu-gulag">Source code</a>',
        '',
        f'<b>Packets handled ({len(packets)})</b>',
        '<br>'.join([f'{p.name} ({p.value})' for p in packets])
    )).encode()

@domain.route('/', methods=['POST'])
async def bancho_handler(conn: Connection) -> bytes:
    if 'CF-Connecting-IP' in conn.headers:
        ip_str = conn.headers['CF-Connecting-IP']
    else:
        # if the request has been forwarded, get the origin
        forwards = conn.headers['X-Forwarded-For'].split(',')
        if len(forwards) != 1:
            ip_str = forwards[0]
        else:
            ip_str = conn.headers['X-Real-IP']

    if ip_str in glob.cache['ip']:
        ip = glob.cache['ip'][ip_str]
    else:
        ip = ipaddress.ip_address(ip_str)
        glob.cache['ip'][ip_str] = ip

    if (
        'User-Agent' not in conn.headers or
        conn.headers['User-Agent'] != 'osu!'
    ):
        url = f'{conn.cmd} {conn.headers["Host"]}{conn.path}'
        log(f'[{ip}] {url} missing user-agent.', Ansi.LRED)
        return

    # check for 'osu-token' in the headers.
    # if it's not there, this is a login request.

    if 'osu-token' not in conn.headers:
        # login is a bit of a special case,
        # so we'll handle it separately.
        async with glob.players._lock:
            async with glob.db.pool.acquire() as db_conn:
                async with db_conn.cursor(aiomysql.DictCursor) as db_cursor:
                    resp, token = await login(conn.body, ip, db_cursor)

        conn.resp_headers['cho-token'] = token
        return resp

    # get the player from the specified osu token.
    player = glob.players.get(token=conn.headers['osu-token'])

    if not player:
        # token not found; chances are that we just restarted
        # the server - tell their client to reconnect immediately.
        return (packets.notification('Server has restarted.') +
                packets.restartServer(0)) # send 0ms since server is up

    # restricted users may only use certain packet handlers.
    if not player.restricted:
        packet_map = glob.bancho_packets['all']
    else:
        packet_map = glob.bancho_packets['restricted']

    # bancho connections can be comprised of multiple packets;
    # our reader is designed to iterate through them individually,
    # allowing logic to be implemented around the actual handler.
    # NOTE: any unhandled packets will be ignored internally.

    packets_handled = []
    for packet in BanchoPacketReader(conn.body, packet_map):
        await packet.handle(player)
        packets_handled.append(packet.__class__.__name__)

    if glob.app.debug:
        packets_str = ', '.join(packets_handled) or 'None'
        log(f'[BANCHO] {player} | {packets_str}.', RGB(0xff68ab))

    player.last_recv_time = time.time()
    conn.resp_headers['Content-Type'] = 'text/html; charset=UTF-8'

    return player.dequeue() or b''

""" Packet logic """

# restricted users are able to
# access many less packet handlers.
glob.bancho_packets = {
    'all': {},
    'restricted': {}
}

def register(
    packet: ClientPackets,
    restricted: Union[bool, Callable] = False
) -> Callable:
    """Register a handler in `glob.bancho_packets`."""
    def wrapper(cls) -> Callable:
        new_entry = {packet: cls}

        glob.bancho_packets['all'] |= new_entry

        if restricted:
            glob.bancho_packets['restricted'] |= new_entry
        return cls
    return wrapper

@register(ClientPackets.PING, restricted=True)
class Ping(BasePacket):
    async def handle(self, p: Player) -> None:
        pass # ping be like

@register(ClientPackets.CHANGE_ACTION, restricted=True)
class ChangeAction(BasePacket):
    def __init__(self, reader: BanchoPacketReader) -> None:
        self.action = reader.read_u8()
        self.info_text = reader.read_string()
        self.map_md5 = reader.read_string()
        self.mods = reader.read_u32()
        self.mode = reader.read_u8()
        self.map_id = reader.read_i32()

    async def handle(self, p: Player) -> None:
        # update the user's status.
        p.status.action = Action(self.action)
        p.status.info_text = self.info_text
        p.status.map_md5 = self.map_md5
        p.status.mods = Mods(self.mods)

        if p.status.mods & Mods.RELAX:
            self.mode += 4
        elif p.status.mods & Mods.AUTOPILOT:
            self.mode = 7

        p.status.mode = GameMode(self.mode)
        p.status.map_id = self.map_id

        # broadcast it to all online players.
        if not p.restricted:
            glob.players.enqueue(packets.userStats(p))

IGNORED_CHANNELS = ['#highlight', '#userlog']

@register(ClientPackets.SEND_PUBLIC_MESSAGE)
class SendMessage(BasePacket):
    def __init__(self, reader: BanchoPacketReader) -> None:
        self.msg = reader.read_message()

    async def handle(self, p: Player) -> None:
        if p.silenced:
            log(f'{p} sent a message while silenced.', Ansi.LYELLOW)
            return

        # remove leading/trailing whitespace
        msg = self.msg.text.strip()

        if not msg:
            return

        recipient = self.msg.recipient

        if recipient in IGNORED_CHANNELS:
            return
        elif recipient == '#spectator':
            if p.spectating:
                # we are spectating someone
                spec_id = p.spectating.id
            elif p.spectators:
                # we are being spectated
                spec_id = p.id
            else:
                return

            t_chan = glob.channels[f'#spec_{spec_id}']
        elif recipient == '#multiplayer':
            if not p.match:
                # they're not in a match?
                return

            t_chan = p.match.chat
        else:
            t_chan = glob.channels[recipient]

        if not t_chan:
            log(f'{p} wrote to non-existent {recipient}.', Ansi.LYELLOW)
            return

        if p not in t_chan:
            log(f'{p} wrote to {recipient} without being in it.')
            return

        if not t_chan.can_write(p.priv):
            log(f'{p} wrote to {recipient} with insufficient privileges.')
            return

        # limit message length to 2k chars
        # perhaps this could be dangerous with !py..?
        if len(msg) > 2000:
            msg = f'{msg[:2000]}... (truncated)'
            p.enqueue(packets.notification(
                'Your message was truncated\n'
                '(exceeded 2000 characters).'
            ))

        cmd = (msg.startswith(glob.config.command_prefix) and
               await commands.process_commands(p, t_chan, msg))

        if cmd:
            # a command was triggered.
            if not cmd['hidden']:
                t_chan.send(msg, sender=p)
                if 'resp' in cmd:
                    t_chan.send_bot(cmd['resp'])
            else:
                staff = glob.players.staff
                t_chan.send_selective(
                    msg = msg,
                    sender = p,
                    recipients = staff - {p}
                )
                if 'resp' in cmd:
                    t_chan.send_selective(
                        msg = cmd['resp'],
                        sender = glob.bot,
                        recipients = staff | {p}
                    )

        else:
            # no commands were triggered

            # check if the user is /np'ing a map.
            # even though this is a public channel,
            # we'll update the player's last np stored.
            if r_match := regexes.now_playing.match(msg):
                # the player is /np'ing a map.
                # save it to their player instance
                # so we can use this elsewhere owo..
                bmap = await Beatmap.from_bid(int(r_match['bid']))

                if bmap:
                    # parse mode_vn int from regex
                    if r_match['mode_vn'] is not None:
                        mode_vn = {
                            'Taiko': 1,
                            'CatchTheBeat': 2,
                            'osu!mania': 3
                        }[r_match['mode_vn']]
                    else:
                        # use player mode if not specified
                        mode_vn = p.status.mode.as_vanilla

                    p.last_np = {
                        'bmap': bmap,
                        'mode_vn': mode_vn,
                        'timeout': time.time() + 300 # /np's last 5mins
                    }
                else:
                    # time out their previous /np
                    p.last_np['timeout'] = 0

            t_chan.send(msg, sender=p)

        p.update_latest_activity()
        log(f'{p} @ {t_chan}: {msg}', Ansi.LCYAN, file='.data/logs/chat.log')

@register(ClientPackets.LOGOUT, restricted=True)
class Logout(BasePacket):
    def __init__(self, reader: BanchoPacketReader) -> None:
        reader.read_i32() # reserved

    async def handle(self, p: Player) -> None:
        if (time.time() - p.login_time) < 1:
            # osu! has a weird tendency to log out immediately after login.
            # i've tested the times and they're generally 300-800ms, so
            # we'll block any logout request within 1 second from login.
            return

        p.logout()

        p.update_latest_activity()

@register(ClientPackets.REQUEST_STATUS_UPDATE, restricted=True)
class StatsUpdateRequest(BasePacket):
    async def handle(self, p: Player) -> None:
        p.enqueue(packets.userStats(p))

# Some messages to send on welcome/restricted/etc.
# TODO: these should probably be moved to the config.
WELCOME_MSG = '\n'.join((
    f"Welcome to {BASE_DOMAIN}.",
    "To see a list of commands, use !help.",
    "We have a public (Discord)[https://discord.gg/ShEQgUx]!",
    "Enjoy the server!"
))

RESTRICTED_MSG = (
    'Your account is currently in restricted mode. '
    'If you believe this is a mistake, or have waited a period '
    'greater than 3 months, you may appeal via the form on the site.'
)

WELCOME_NOTIFICATION = packets.notification(
    f'Welcome back to {BASE_DOMAIN}!\n'
    f'Running gulag v{glob.version}.'
)

OFFLINE_NOTIFICATION = packets.notification(
    'The server is currently running in offline mode; '
    'some features will be unavailble.'
)

DELTA_90_DAYS = timedelta(days=90)

async def login(
    body_view: memoryview,
    ip: IPAddress,
    db_cursor: aiomysql.DictCursor
) -> tuple[bytes, str]:
    """\
    Login has no specific packet, but happens when the osu!
    client sends a request without an 'osu-token' header.

    Some notes:
      this must be called with glob.players._lock held.
      we return a tuple of (response_bytes, user_token) on success.

    Request format:
      username\npasswd_md5\nosu_ver|utc_offset|display_city|client_hashes|pm_private\n

    Response format:
      Packet 5 (userid), with ID:
      -1: authentication failed
      -2: old client
      -3: banned
      -4: banned
      -5: error occurred
      -6: needs supporter
      -7: password reset
      -8: requires verification
      other: valid id, logged in
    """

    """ Parse data and verify the request is legitimate. """
    # the body for login requests is quite small
    # so copying here is fine for simplicity
    body = body_view.tobytes()

    if len(split := body.decode().split('\n')[:-1]) != 3:
        log(f'Invalid login request from {ip}.', Ansi.LRED)
        return # invalid request

    username = split[0]
    pw_md5 = split[1].encode()

    if len(client_info := split[2].split('|')) != 5:
        return # invalid request

    osu_ver_str = client_info[0]

    if not (r_match := regexes.osu_ver.match(osu_ver_str)):
        return # invalid request

    # quite a bit faster than using dt.strptime.
    osu_ver_date = date(
        year=int(r_match['ver'][0:4]),
        month=int(r_match['ver'][4:6]),
        day=int(r_match['ver'][6:8])
    )

    osu_ver_stream = r_match['stream'] or 'stable'
    using_tourney_client = osu_ver_stream == 'tourney'

    # disallow the login if their osu! client is older
    # than three months old, forcing an update re-check.
    # NOTE: this is disabled on debug since older clients
    #       can sometimes be quite useful when testing.
    if not glob.app.debug:
        # this is currently slow, but asottile is on the
        # case https://bugs.python.org/issue44307 :D
        if osu_ver_date < (date.today() - DELTA_90_DAYS):
            return (packets.versionUpdateForced() +
                    packets.userID(-2)), 'no'

    # ensure utc_offset is a number (negative inclusive).
    if not client_info[1].replace('-', '').isdecimal():
        return # invalid request

    utc_offset = int(client_info[1])
    #display_city = client_info[2] == '1'

    client_hashes = client_info[3][:-1].split(':')
    if len(client_hashes) != 5:
        return

    # TODO: should these be stored in player object?
    (osu_path_md5, adapters_str, adapters_md5,
     uninstall_md5, disk_sig_md5) = client_hashes

    is_wine = adapters_str == 'runningunderwine'
    adapters = [a for a in adapters_str[:-1].split('.') if a]

    if not (is_wine or adapters):
        data = (packets.userID(-1) +
                packets.notification('Please restart your osu! and try again.'))
        return data, 'no'

    pm_private = client_info[4] == '1'

    """ Parsing complete, now check the given data. """

    login_time = time.time()

    # TODO: improve tourney client support, this is not great.
    if not using_tourney_client:
        # Check if the player is already online
        if p := glob.players.get(name=username):
            # player is online, only allow multiple
            # logins if they're on a tourney client.
            if not p.tourney_client:
                if (login_time - p.last_recv_time) > 10:
                    # if the current player obj online hasn't
                    # pinged the server in > 10 seconds, log
                    # them out and login the new user.
                    p.logout()
                else:
                    # the user is currently online, send back failure.
                    data = packets.userID(-1) + \
                           packets.notification('User already logged in.')

                    return data, 'no'

    await db_cursor.execute(
        'SELECT id, name, priv, pw_bcrypt, country, '
        'silence_end, clan_id, clan_priv, api_key '
        'FROM users WHERE safe_name = %s',
        [utils.misc.make_safe_name(username)]
    )
    user_info = await db_cursor.fetchone()

    if not user_info:
        # no account by this name exists.
        return (packets.notification(f'{BASE_DOMAIN}: Unknown username') +
                packets.userID(-1)), 'no'

    if (
        using_tourney_client and
        not (
            user_info['priv'] & Privileges.Donator and
            user_info['priv'] & Privileges.Normal
        )
    ):
        # trying to use tourney client with insufficient privileges.
        return packets.userID(-1), 'no'

    # get our bcrypt cache.
    bcrypt_cache = glob.cache['bcrypt']
    pw_bcrypt = user_info['pw_bcrypt'].encode()
    user_info['pw_bcrypt'] = pw_bcrypt

    # check credentials against db. algorithms like these are intentionally
    # designed to be slow; we'll cache the results to speed up subsequent logins.
    if pw_bcrypt in bcrypt_cache: # ~0.01 ms
        if pw_md5 != bcrypt_cache[pw_bcrypt]:
            return (packets.notification(f'{BASE_DOMAIN}: Incorrect password') +
                    packets.userID(-1)), 'no'
    else: # ~200ms
        if not bcrypt.checkpw(pw_md5, pw_bcrypt):
            return (packets.notification(f'{BASE_DOMAIN}: Incorrect password') +
                    packets.userID(-1)), 'no'

        bcrypt_cache[pw_bcrypt] = pw_md5

    """ login credentials verified """

    await db_cursor.execute(
        'INSERT INTO ingame_logins '
        '(userid, ip, osu_ver, osu_stream, datetime) '
        'VALUES (%s, %s, %s, %s, NOW())',
        [user_info['id'], str(ip), osu_ver_date, osu_ver_stream]
    )

    await db_cursor.execute(
        'INSERT INTO client_hashes '
        '(userid, osupath, adapters, uninstall_id,'
        ' disk_serial, latest_time, occurrences) '
        'VALUES (%s, %s, %s, %s, %s, NOW(), 1) '
        'ON DUPLICATE KEY UPDATE '
        'occurrences = occurrences + 1, '
        'latest_time = NOW() ',
        [user_info['id'], osu_path_md5,
         adapters_md5, uninstall_md5, disk_sig_md5]
    )

    # TODO: store adapters individually

    if is_wine:
        hw_checks = 'h.uninstall_id = %s'
        hw_args = [uninstall_md5]
    else:
        hw_checks = ('h.adapters = %s OR '
                     'h.uninstall_id = %s OR '
                     'h.disk_serial = %s')
        hw_args = [adapters_md5, uninstall_md5, disk_sig_md5]

    await db_cursor.execute(
        'SELECT u.name, u.priv, h.occurrences '
        'FROM client_hashes h '
        'INNER JOIN users u ON h.userid = u.id '
        'WHERE h.userid != %s AND '
        f'({hw_checks})',
        [user_info['id'], *hw_args]
    )

    if db_cursor.rowcount != 0:
        # we have other accounts with matching hashes
        hw_matches = await db_cursor.fetchall()

        if user_info['priv'] & Privileges.Verified:
            # TODO: this is a normal, registered & verified player.
            ...
        else:
            # this player is not verified yet, this is their first
            # time connecting in-game and submitting their hwid set.
            # we will not allow any banned matches; if there are any,
            # then ask the user to contact staff and resolve manually.
            if not all([hw_match['priv'] & Privileges.Normal
                        for hw_match in hw_matches]):
                return (packets.notification('Please contact staff directly '
                                            'to create an account.') +
                        packets.userID(-1)), 'no'

    """ All checks passed, player is safe to login """

    # get clan & clan priv if we're in a clan
    if user_info['clan_id'] != 0:
        clan = glob.clans.get(id=user_info.pop('clan_id'))
        clan_priv = ClanPrivileges(user_info.pop('clan_priv'))
    else:
        del user_info['clan_id']
        del user_info['clan_priv']
        clan = clan_priv = None

    db_country = user_info.pop('country')

    if not ip.is_private:
        if glob.geoloc_db is not None:
            # good, dev has downloaded a geoloc db from maxmind,
            # so we can do a local db lookup. (typically ~1-5ms)
            # https://www.maxmind.com/en/home
            user_info['geoloc'] = utils.misc.fetch_geoloc_db(ip)
        else:
            # bad, we must do an external db lookup using
            # a public api. (depends, `ping ip-api.com`)
            user_info['geoloc'] = await utils.misc.fetch_geoloc_web(ip)

        if db_country == 'xx':
            # bugfix for old gulag versions when
            # country wasn't stored on registration.
            log(f"Fixing {username}'s country.", Ansi.LGREEN)

            await db_cursor.execute(
                'UPDATE users SET country = %s WHERE id = %s',
                [user_info['geoloc']['country']['acronym'], user_info['id']]
            )

    p = Player(
        **user_info, # {id, name, priv, pw_bcrypt, silence_end, api_key, geoloc?}
        utc_offset=utc_offset,
        osu_ver=osu_ver_date,
        pm_private=pm_private,
        login_time=login_time,
        clan=clan,
        clan_priv=clan_priv,
        tourney_client=using_tourney_client
    )

    data = bytearray(packets.protocolVersion(19))
    data += packets.userID(p.id)

    # *real* client privileges are sent with this packet,
    # then the user's apparent privileges are sent in the
    # userPresence packets to other players. we'll send
    # supporter along with the user's privileges here,
    # but not in userPresence (so that only donators
    # show up with the yellow name in-game, but everyone
    # gets osu!direct & other in-game perks).
    data += packets.banchoPrivileges(
        p.bancho_priv | ClientPrivileges.Supporter
    )

<<<<<<< HEAD
    data += packets.notification('Welcome back to the sutekina!\n'
                                f'Current build: v{glob.version}')
=======
    data += WELCOME_NOTIFICATION

    if not glob.has_internet:
        data += OFFLINE_NOTIFICATION
>>>>>>> e3ebcce5

    # send all appropriate channel info to our player.
    # the osu! client will attempt to join the channels.
    for c in glob.channels:
        if (
            not c.auto_join or
            not c.can_read(p.priv) or
            c._name == '#lobby' # (can't be in mp lobby @ login)
        ):
            continue

        # send chan info to all players who can see
        # the channel (to update their playercounts)
        chan_info_packet = packets.channelInfo(
            c._name, c.topic, len(c.players)
        )

        data += chan_info_packet

        for o in glob.players:
            if c.can_read(o.priv):
                o.enqueue(chan_info_packet)

    # tells osu! to reorder channels based on config.
    data += packets.channelInfoEnd()

    # fetch some of the player's
    # information from sql to be cached.
    await p.achievements_from_sql(db_cursor)
    await p.stats_from_sql_full(db_cursor)
    await p.relationships_from_sql(db_cursor)

    # TODO: fetch p.recent_scores from sql

    data += packets.mainMenuIcon()
    data += packets.friendsList(*p.friends)
    data += packets.silenceEnd(p.remaining_silence)

    # update our new player's stats, and broadcast them.
    user_data = packets.userPresence(p) + packets.userStats(p)

    data += user_data

    if not p.restricted:
        # player is unrestricted, two way data
        for o in glob.players:
            # enqueue us to them
            o.enqueue(user_data)

            # enqueue them to us.
            if not o.restricted:
                data += packets.userPresence(o)
                data += packets.userStats(o)

        # the player may have been sent mail while offline,
        # enqueue any messages from their respective authors.
        await db_cursor.execute(
            'SELECT m.`msg`, m.`time`, m.`from_id`, '
            '(SELECT name FROM users WHERE id = m.`from_id`) AS `from`, '
            '(SELECT name FROM users WHERE id = m.`to_id`) AS `to` '
            'FROM `mail` m WHERE m.`to_id` = %s AND m.`read` = 0',
            [p.id]
        )

        if db_cursor.rowcount != 0:
            sent_to = set() # ids

            async for msg in db_cursor:
                if msg['from'] not in sent_to:
                    data += packets.sendMessage(
                        sender=msg['from'], msg='Unread messages',
                        recipient=msg['to'], sender_id=msg['from_id']
                    )
                    sent_to.add(msg['from'])

                msg_time = datetime.fromtimestamp(msg['time'])
                msg_ts = f'[{msg_time:%a %b %d @ %H:%M%p}] {msg["msg"]}'

                data += packets.sendMessage(
                    sender=msg['from'], msg=msg_ts,
                    recipient=msg['to'], sender_id=msg['from_id']
                )

        if not p.priv & Privileges.Verified:
            # this is the player's first login, verify their
            # account & send info about the server/its usage.
            await p.add_privs(Privileges.Verified)

            if p.id == 3:
                # this is the first player registering on
                # the server, grant them full privileges.
                await p.add_privs(
                    Privileges.Staff | Privileges.Nominator |
                    Privileges.Whitelisted | Privileges.Tournament |
                    Privileges.Donator | Privileges.Alumni
                )

            data += packets.sendMessage(
                sender=glob.bot.name, msg=WELCOME_MSG,
                recipient=p.name, sender_id=glob.bot.id
            )

    else:
        # player is restricted, one way data
        for o in glob.players.unrestricted:
            # enqueue them to us.
            data += packets.userPresence(o)
            data += packets.userStats(o)

        data += packets.accountRestricted()
        data += packets.sendMessage(
            sender = glob.bot.name,
            msg = RESTRICTED_MSG,
            recipient = p.name,
            sender_id = glob.bot.id
        )

    # TODO: some sort of admin panel for staff members?

    # add `p` to the global player list,
    # making them officially logged in.
    glob.players.append(p)

    if glob.datadog:
        if not p.restricted:
            glob.datadog.increment('gulag.online_players')

        time_taken = time.time() - login_time
        glob.datadog.histogram('gulag.login_time', time_taken)

    user_os = 'unix (wine)' if is_wine else 'win32'
    log(f'{p} logged in with {osu_ver_str} on {user_os}.', Ansi.LCYAN)

    p.update_latest_activity()
    return bytes(data), p.token

@register(ClientPackets.START_SPECTATING)
class StartSpectating(BasePacket):
    def __init__(self, reader: BanchoPacketReader) -> None:
        self.target_id = reader.read_i32()

    async def handle(self, p: Player) -> None:
        if not (new_host := glob.players.get(id=self.target_id)):
            log(f'{p} tried to spectate nonexistant id {self.target_id}.', Ansi.LYELLOW)
            return

        if current_host := p.spectating:
            if current_host == new_host:
                # host hasn't changed, they didn't have
                # the map but have downloaded it.

                if not p.stealth:
                    # NOTE: `p` would have already received the other
                    # fellow spectators, so no need to resend them.
                    new_host.enqueue(packets.spectatorJoined(p.id))

                    p_joined = packets.fellowSpectatorJoined(p.id)
                    for spec in new_host.spectators:
                        if spec is not p:
                            spec.enqueue(p_joined)

                return

            current_host.remove_spectator(p)

        new_host.add_spectator(p)

@register(ClientPackets.STOP_SPECTATING)
class StopSpectating(BasePacket):
    async def handle(self, p: Player) -> None:
        host = p.spectating

        if not host:
            log(f"{p} tried to stop spectating when they're not..?", Ansi.LRED)
            return

        host.remove_spectator(p)

@register(ClientPackets.SPECTATE_FRAMES)
class SpectateFrames(BasePacket):
    def __init__(self, reader: BanchoPacketReader) -> None:
        self.frame_bundle = reader.read_replayframe_bundle()

    async def handle(self, p: Player) -> None:
        # packing this manually is about ~3x faster
        #data = packets.spectateFrames(self.frame_bundle.raw_data)
        data = (
            struct.pack('<HxI', 15, len(self.frame_bundle.raw_data)) +
            self.frame_bundle.raw_data
        )

        # enqueue the data
        # to all spectators.
        for t in p.spectators:
            t.enqueue(data)

@register(ClientPackets.CANT_SPECTATE)
class CantSpectate(BasePacket):
    async def handle(self, p: Player) -> None:
        if not p.spectating:
            log(f"{p} sent can't spectate while not spectating?", Ansi.LRED)
            return

        if not p.stealth:
            data = packets.spectatorCantSpectate(p.id)

            host = p.spectating
            host.enqueue(data)

            for t in host.spectators:
                t.enqueue(data)

@register(ClientPackets.SEND_PRIVATE_MESSAGE)
class SendPrivateMessage(BasePacket):
    def __init__(self, reader: BanchoPacketReader) -> None:
        self.msg = reader.read_message()

    async def handle(self, p: Player) -> None:
        if p.silenced:
            if glob.app.debug:
                log(f'{p} tried to send a dm while silenced.', Ansi.LYELLOW)
            return

        # remove leading/trailing whitespace
        msg = self.msg.text.strip()

        if not msg:
            return

        t_name = self.msg.recipient

        # allow this to get from sql - players can receive
        # messages offline, due to the mail system. B)
        if not (t := await glob.players.get_ensure(name=t_name)):
            if glob.app.debug:
                log(f'{p} tried to write to non-existent user {t_name}.', Ansi.LYELLOW)
            return

        if p.id in t.blocks:
            p.enqueue(packets.userDMBlocked(t_name))

            if glob.app.debug:
                log(f'{p} tried to message {t}, but they have them blocked.')
            return

        if t.pm_private and p.id not in t.friends:
            p.enqueue(packets.userDMBlocked(t_name))

            if glob.app.debug:
                log(f'{p} tried to message {t}, but they are blocking dms.')
            return

        if t.silenced:
            # if target is silenced, inform player.
            p.enqueue(packets.targetSilenced(t_name))

            if glob.app.debug:
                log(f'{p} tried to message {t}, but they are silenced.')
            return

        # limit message length to 2k chars
        # perhaps this could be dangerous with !py..?
        if len(msg) > 2000:
            msg = f'{msg[:2000]}... (truncated)'
            p.enqueue(packets.notification(
                'Your message was truncated\n'
                '(exceeded 2000 characters).'
            ))

        if t.status.action == Action.Afk and t.away_msg:
            # send away message if target is afk and has one set.
            p.send(t.away_msg, sender=t)

        if t is not glob.bot:
            # target is not bot, send the message normally if online
            if t.online:
                t.send(msg, sender=p)
            else:
                # inform user they're offline, but
                # will receive the mail @ next login.
                p.enqueue(packets.notification(
                    f'{t.name} is currently offline, but will '
                    'receive your messsage on their next login.'
                ))

            # insert mail into db, marked as unread.
            await glob.db.execute(
                'INSERT INTO `mail` '
                '(`from_id`, `to_id`, `msg`, `time`) '
                'VALUES (%s, %s, %s, UNIX_TIMESTAMP())',
                [p.id, t.id, msg]
            )
        else:
            # messaging the bot, check for commands & /np.
            cmd = (msg.startswith(glob.config.command_prefix) and
                   await commands.process_commands(p, t, msg))

            if cmd:
                # command triggered, send response if any.
                if 'resp' in cmd:
                    p.send(cmd['resp'], sender=t)
            else:
                # no commands triggered.
                if r_match := regexes.now_playing.match(msg):
                    # user is /np'ing a map.
                    # save it to their player instance
                    # so we can use this elsewhere owo..
                    bmap = await Beatmap.from_bid(int(r_match['bid']))

                    if bmap:
                        # parse mode_vn int from regex
                        if r_match['mode_vn'] is not None:
                            mode_vn = {
                                'Taiko': 1,
                                'CatchTheBeat': 2,
                                'osu!mania': 3
                            }[r_match['mode_vn']]
                        else:
                            # use player mode if not specified
                            mode_vn = p.status.mode.as_vanilla

                        p.last_np = {
                            'bmap': bmap,
                            'mode_vn': mode_vn,
                            'timeout': time.time() + 300 # /np's last 5mins
                        }

                        # calculate generic pp values from their /np

                        osu_file_path = BEATMAPS_PATH / f'{bmap.id}.osu'
                        if not await ensure_local_osu_file(osu_file_path, bmap.id, bmap.md5):
                            resp_msg = ('Mapfile could not be found; '
                                        'this incident has been reported.')
                        else:
                            # calculate pp for common generic values
                            pp_calc_st = time.time_ns()

                            if mode_vn in (0, 1): # osu, taiko
                                with OppaiWrapper('oppai-ng/liboppai.so') as ezpp:
                                    # std & taiko, use oppai-ng to calc pp
                                    if r_match['mods'] is not None:
                                        # [1:] to remove leading whitespace
                                        mods_str = r_match['mods'][1:]
                                        mods = Mods.from_np(mods_str, mode_vn)
                                        ezpp.set_mods(int(mods))

                                    pp_values = [] # [(acc, pp), ...]

                                    for acc in glob.config.pp_cached_accs:
                                        ezpp.set_accuracy_percent(acc)

                                        ezpp.calculate(osu_file_path)

                                        pp_values.append((acc, ezpp.get_pp()))

                                    resp_msg = ' | '.join([
                                        f'{acc}%: {pp:,.2f}pp'
                                        for acc, pp in pp_values
                                    ])
                            elif mode_vn == 2: # catch
                                resp_msg = 'Gamemode not yet supported.'
                            else: # mania
                                if bmap.mode.as_vanilla != 3:
                                    resp_msg = 'Mania converts not currently supported.'
                                else:
                                    if r_match['mods'] is not None:
                                        # [1:] to remove leading whitespace
                                        mods_str = r_match['mods'][1:]
                                        mods = int(Mods.from_np(mods_str, mode_vn))
                                    else:
                                        mods = 0

                                    calc = Maniera(str(osu_file_path), mods, 0)
                                    calc.sr = calc._calculateStars()
                                    pp_values = []

                                    for score in glob.config.pp_cached_scores:
                                        calc.score = score

                                        pp = calc._calculatePP()

                                        pp_values.append((score, pp))

                                    resp_msg = ' | '.join([
                                        f'{int(score // 1000)}k: {pp:,.2f}pp'
                                        for score, pp in pp_values
                                    ])

                            elapsed = time.time_ns() - pp_calc_st
                            resp_msg += f' | Elapsed: {magnitude_fmt_time(elapsed)}'
                    else:
                        resp_msg = 'Could not find map.'

                        # time out their previous /np
                        p.last_np['timeout'] = 0

                    p.send(resp_msg, sender=t)

        p.update_latest_activity()
        log(f'{p} @ {t}: {msg}', Ansi.LCYAN, file='.data/logs/chat.log')

@register(ClientPackets.PART_LOBBY)
class LobbyPart(BasePacket):
    async def handle(self, p: Player) -> None:
        p.in_lobby = False

@register(ClientPackets.JOIN_LOBBY)
class LobbyJoin(BasePacket):
    async def handle(self, p: Player) -> None:
        p.in_lobby = True

        for m in glob.matches:
            if m is not None:
                p.enqueue(packets.newMatch(m))

@register(ClientPackets.CREATE_MATCH)
class MatchCreate(BasePacket):
    def __init__(self, reader: BanchoPacketReader) -> None:
        self.match = reader.read_match()

    async def handle(self, p: Player) -> None:
        # TODO: match validation..?
        if p.restricted:
            p.enqueue(
                packets.matchJoinFail() +
                packets.notification('Multiplayer is not available while restricted.')
            )
            return

        if p.silenced:
            p.enqueue(
                packets.matchJoinFail() +
                packets.notification('Multiplayer is not available while silenced.')
            )
            return

        if not glob.matches.append(self.match):
            # failed to create match (match slots full).
            p.send_bot('Failed to create match (no slots available).')
            p.enqueue(packets.matchJoinFail())
            return

        # create the channel and add it
        # to the global channel list as
        # an instanced channel.
        chan = Channel(
            name = f'#multi_{self.match.id}',
            topic = f"MID {self.match.id}'s multiplayer channel.",
            auto_join = False,
            instance = True
        )

        glob.channels.append(chan)
        self.match.chat = chan

        p.update_latest_activity()
        p.join_match(self.match, self.match.passwd)

        self.match.chat.send_bot(f'Match created by {p.name}.')
        log(f'{p} created a new multiplayer match.')

async def execute_menu_option(p: Player, key: int) -> None:
    if key not in p.current_menu.options:
        return

    # this is one of their menu options, execute it.
    cmd, data = p.current_menu.options[key]

    if glob.config.debug:
        print(f'\x1b[0;95m{cmd!r}\x1b[0m {data}')

    if cmd == MenuCommands.Reset:
        # go back to the main menu
        p.current_menu = p.previous_menus[0]
        p.previous_menus.clear()
    elif cmd == MenuCommands.Back:
        # return one menu back
        p.current_menu = p.previous_menus.pop()
        p.send_current_menu()
    elif cmd == MenuCommands.Advance:
        # advance to a new menu
        assert isinstance(data, Menu)
        p.previous_menus.append(p.current_menu)
        p.current_menu = data
        p.send_current_menu()
    elif cmd == MenuCommands.Execute:
        # execute a function on the current menu
        assert isinstance(data, MenuFunction)
        await data.callback(p)

@register(ClientPackets.JOIN_MATCH)
class MatchJoin(BasePacket):
    def __init__(self, reader: BanchoPacketReader) -> None:
        self.match_id = reader.read_i32()
        self.match_passwd = reader.read_string()

    async def handle(self, p: Player) -> None:
        is_menu_request = \
            self.match_id >= glob.config.max_multi_matches

        if is_menu_request or self.match_id < 0:
            if is_menu_request:
                # NOTE: this function is unrelated to mp.
                await execute_menu_option(p, self.match_id)

            p.enqueue(packets.matchJoinFail())
            return

        if not (m := glob.matches[self.match_id]):
            log(f'{p} tried to join a non-existant mp lobby?')
            p.enqueue(packets.matchJoinFail())
            return

        if p.restricted:
            p.enqueue(
                packets.matchJoinFail() +
                packets.notification(
                    'Multiplayer is not available while restricted.'
                )
            )
            return

        if p.silenced:
            p.enqueue(
                packets.matchJoinFail() +
                packets.notification(
                    'Multiplayer is not available while silenced.'
                )
            )
            return

        p.update_latest_activity()
        p.join_match(m, self.match_passwd)

@register(ClientPackets.PART_MATCH)
class MatchPart(BasePacket):
    async def handle(self, p: Player) -> None:
        p.update_latest_activity()
        p.leave_match()

@register(ClientPackets.MATCH_CHANGE_SLOT)
class MatchChangeSlot(BasePacket):
    def __init__(self, reader: BanchoPacketReader) -> None:
        self.slot_id = reader.read_i32()

    async def handle(self, p: Player) -> None:
        if not (m := p.match):
            return

        # read new slot ID
        if not 0 <= self.slot_id < 16:
            return

        if m.slots[self.slot_id].status != SlotStatus.open:
            log(f'{p} tried to move into non-open slot.', Ansi.LYELLOW)
            return

        # swap with current slot.
        s = m.get_slot(p)
        m.slots[self.slot_id].copy_from(s)
        s.reset()

        m.enqueue_state() # technically not needed for host?

@register(ClientPackets.MATCH_READY)
class MatchReady(BasePacket):
    async def handle(self, p: Player) -> None:
        if not (m := p.match):
            return

        m.get_slot(p).status = SlotStatus.ready
        m.enqueue_state(lobby=False)

@register(ClientPackets.MATCH_LOCK)
class MatchLock(BasePacket):
    def __init__(self, reader: BanchoPacketReader) -> None:
        self.slot_id = reader.read_i32()

    async def handle(self, p: Player) -> None:
        if not (m := p.match):
            return

        if p is not m.host:
            log(f'{p} attempted to lock match as non-host.', Ansi.LYELLOW)
            return

        # read new slot ID
        if not 0 <= self.slot_id < 16:
            return

        slot = m.slots[self.slot_id]

        if slot.status == SlotStatus.locked:
            slot.status = SlotStatus.open
        else:
            if slot.player is m.host:
                # don't allow the match host to kick
                # themselves by clicking their crown
                return

            if slot.player:
                # uggggggh i hate trusting the osu! client
                # man why is it designed like this
                # TODO: probably going to end up changing
                ... #slot.reset()

            slot.status = SlotStatus.locked

        m.enqueue_state()

@register(ClientPackets.MATCH_CHANGE_SETTINGS)
class MatchChangeSettings(BasePacket):
    def __init__(self, reader: BanchoPacketReader) -> None:
        self.new = reader.read_match()

    async def handle(self, p: Player) -> None:
        if not (m := p.match):
            return

        if p is not m.host:
            log(f'{p} attempted to change settings as non-host.', Ansi.LYELLOW)
            return

        if self.new.freemods != m.freemods:
            # freemods status has been changed.
            m.freemods = self.new.freemods

            if self.new.freemods:
                # match mods -> active slot mods.
                for s in m.slots:
                    if s.status & SlotStatus.has_player:
                        # the slot takes any non-speed
                        # changing mods from the match.
                        s.mods = m.mods & ~SPEED_CHANGING_MODS

                # keep only speed-changing mods.
                m.mods &= SPEED_CHANGING_MODS
            else:
                # host mods -> match mods.
                host = m.get_host_slot() # should always exist
                # the match keeps any speed-changing mods,
                # and also takes any mods the host has enabled.
                m.mods &= SPEED_CHANGING_MODS
                m.mods |= host.mods

                for s in m.slots:
                    if s.status & SlotStatus.has_player:
                        s.mods = Mods.NOMOD

        if self.new.map_id == -1:
            # map being changed, unready players.
            m.unready_players(expected=SlotStatus.ready)
            m.prev_map_id = m.map_id

            m.map_id = -1
            m.map_md5 = ''
            m.map_name = ''
        elif m.map_id == -1:
            if m.prev_map_id != self.new.map_id:
                # new map has been chosen, send to match chat.
                m.chat.send_bot(f'Selected: {self.new.map_embed}.')

            # use our serverside version if we have it, but
            # still allow for users to pick unknown maps.
            bmap = await Beatmap.from_md5(self.new.map_md5)

            if bmap:
                m.map_id = bmap.id
                m.map_md5 = bmap.md5
                m.map_name = bmap.full
                m.mode = bmap.mode
            else:
                m.map_id = self.new.map_id
                m.map_md5 = self.new.map_md5
                m.map_name = self.new.map_name
                m.mode = self.new.mode

        if m.team_type != self.new.team_type:
            # if theres currently a scrim going on, only allow
            # team type to change by using the !mp teams command.
            if m.is_scrimming:
                _team = (
                    'head-to-head', 'tag-coop',
                    'team-vs', 'tag-team-vs'
                )[self.new.team_type]

                msg = ('Changing team type while scrimming will reset '
                       'the overall score - to do so, please use the '
                       f'!mp teams {_team} command.')
                m.chat.send_bot(msg)
            else:
                # find the new appropriate default team.
                # defaults are (ffa: neutral, teams: red).
                if self.new.team_type in (MatchTeamTypes.head_to_head,
                                          MatchTeamTypes.tag_coop):
                    new_t = MatchTeams.neutral
                else:
                    new_t = MatchTeams.red

                # change each active slots team to
                # fit the correspoding team type.
                for s in m.slots:
                    if s.status & SlotStatus.has_player:
                        s.team = new_t

                # change the matches'.
                m.team_type = self.new.team_type

        if m.win_condition != self.new.win_condition:
            # win condition changing; if `use_pp_scoring`
            # is enabled, disable it. always use new cond.
            if m.use_pp_scoring:
                m.use_pp_scoring = False

            m.win_condition = self.new.win_condition

        m.name = self.new.name

        m.enqueue_state()

@register(ClientPackets.MATCH_START)
class MatchStart(BasePacket):
    async def handle(self, p: Player) -> None:
        if not (m := p.match):
            return

        if p is not m.host:
            log(f'{p} attempted to start match as non-host.', Ansi.LYELLOW)
            return

        m.start()

@register(ClientPackets.MATCH_SCORE_UPDATE)
class MatchScoreUpdate(BasePacket):
    def __init__(self, reader: BanchoPacketReader) -> None:
        self.play_data = reader.read_raw() # TODO: probably not necessary

    async def handle(self, p: Player) -> None:
        # this runs very frequently in matches,
        # so it's written to run pretty quick.

        if not (m := p.match):
            return

        # if scorev2 is enabled, read an extra 8 bytes.
        buf = bytearray(b'0\x00\x00')
        buf += len(self.play_data).to_bytes(4, 'little')
        buf += self.play_data
        buf[11] = m.get_slot_id(p)

        m.enqueue(bytes(buf), lobby=False)

@register(ClientPackets.MATCH_COMPLETE)
class MatchComplete(BasePacket):
    async def handle(self, p: Player) -> None:
        if not (m := p.match):
            return

        m.get_slot(p).status = SlotStatus.complete

        # check if there are any players that haven't finished.
        if any([s.status == SlotStatus.playing for s in m.slots]):
            return

        # find any players just sitting in the multi room
        # that have not been playing the map; they don't
        # need to know all the players have completed, only
        # the ones who are playing (just new match info).
        not_playing = [s.player.id for s in m.slots
                       if s.status & SlotStatus.has_player
                       and s.status != SlotStatus.complete]

        was_playing = [s for s in m.slots if s.player
                       and s.player.id not in not_playing]

        m.unready_players(expected=SlotStatus.complete)

        m.in_progress = False
        m.enqueue(packets.matchComplete(), lobby=False, immune=not_playing)
        m.enqueue_state()

        if m.is_scrimming:
            # determine winner, update match points & inform players.
            asyncio.create_task(m.update_matchpoints(was_playing))

@register(ClientPackets.MATCH_CHANGE_MODS)
class MatchChangeMods(BasePacket):
    def __init__(self, reader: BanchoPacketReader) -> None:
        self.mods = reader.read_i32()

    async def handle(self, p: Player) -> None:
        if not (m := p.match):
            return

        if m.freemods:
            if p is m.host:
                # allow host to set speed-changing mods.
                m.mods = self.mods & SPEED_CHANGING_MODS

            # set slot mods
            m.get_slot(p).mods = self.mods & ~SPEED_CHANGING_MODS
        else:
            if p is not m.host:
                log(f'{p} attempted to change mods as non-host.', Ansi.LYELLOW)
                return

            # not freemods, set match mods.
            m.mods = self.mods

        m.enqueue_state()

def is_playing(slot: Slot) -> bool:
    return (
        slot.status == SlotStatus.playing and
        not slot.loaded
    )

@register(ClientPackets.MATCH_LOAD_COMPLETE)
class MatchLoadComplete(BasePacket):
    async def handle(self, p: Player) -> None:
        if not (m := p.match):
            return

        # our player has loaded in and is ready to play.
        m.get_slot(p).loaded = True

        # check if all players are loaded,
        # if so, tell all players to begin.
        if not any(map(is_playing, m.slots)):
            m.enqueue(packets.matchAllPlayerLoaded(), lobby=False)

@register(ClientPackets.MATCH_NO_BEATMAP)
class MatchNoBeatmap(BasePacket):
    async def handle(self, p: Player) -> None:
        if not (m := p.match):
            return

        m.get_slot(p).status = SlotStatus.no_map
        m.enqueue_state(lobby=False)

@register(ClientPackets.MATCH_NOT_READY)
class MatchNotReady(BasePacket):
    async def handle(self, p: Player) -> None:
        if not (m := p.match):
            return

        m.get_slot(p).status = SlotStatus.not_ready
        m.enqueue_state(lobby=False)

@register(ClientPackets.MATCH_FAILED)
class MatchFailed(BasePacket):
    async def handle(self, p: Player) -> None:
        if not (m := p.match):
            return

        # find the player's slot id, and enqueue that
        # they've failed to all other players in the match.
        m.enqueue(packets.matchPlayerFailed(m.get_slot_id(p)), lobby=False)

@register(ClientPackets.MATCH_HAS_BEATMAP)
class MatchHasBeatmap(BasePacket):
    async def handle(self, p: Player) -> None:
        if not (m := p.match):
            return

        m.get_slot(p).status = SlotStatus.not_ready
        m.enqueue_state(lobby=False)

@register(ClientPackets.MATCH_SKIP_REQUEST)
class MatchSkipRequest(BasePacket):
    async def handle(self, p: Player) -> None:
        if not (m := p.match):
            return

        m.get_slot(p).skipped = True
        m.enqueue(packets.matchPlayerSkipped(p.id))

        for s in m.slots:
            if s.status == SlotStatus.playing and not s.skipped:
                return

        # all users have skipped, enqueue a skip.
        m.enqueue(packets.matchSkip(), lobby=False)

@register(ClientPackets.CHANNEL_JOIN, restricted=True)
class ChannelJoin(BasePacket):
    def __init__(self, reader: BanchoPacketReader) -> None:
        self.name = reader.read_string()

    async def handle(self, p: Player) -> None:
        if self.name in IGNORED_CHANNELS:
            return

        c = glob.channels[self.name]

        if not c or not p.join_channel(c):
            log(f'{p} failed to join {self.name}.', Ansi.LYELLOW)
            return

@register(ClientPackets.MATCH_TRANSFER_HOST)
class MatchTransferHost(BasePacket):
    def __init__(self, reader: BanchoPacketReader) -> None:
        self.slot_id = reader.read_i32()

    async def handle(self, p: Player) -> None:
        if not (m := p.match):
            return

        if p is not m.host:
            log(f'{p} attempted to transfer host as non-host.', Ansi.LYELLOW)
            return

        # read new slot ID
        if not 0 <= self.slot_id < 16:
            return

        if not (t := m[self.slot_id].player):
            log(f'{p} tried to transfer host to an empty slot?')
            return

        m.host = t
        m.host.enqueue(packets.matchTransferHost())
        m.enqueue_state()

@register(ClientPackets.TOURNAMENT_MATCH_INFO_REQUEST)
class TourneyMatchInfoRequest(BasePacket):
    def __init__(self, reader: BanchoPacketReader) -> None:
        self.match_id = reader.read_i32()

    async def handle(self, p: Player) -> None:
        if not 0 <= self.match_id < 64:
            return # invalid match id

        if not p.priv & Privileges.Donator:
            return # insufficient privs

        if not (m := glob.matches[self.match_id]):
            return # match not found

        p.enqueue(packets.updateMatch(m, send_pw=False))

@register(ClientPackets.TOURNAMENT_JOIN_MATCH_CHANNEL)
class TourneyMatchJoinChannel(BasePacket):
    def __init__(self, reader: BanchoPacketReader) -> None:
        self.match_id = reader.read_i32()

    async def handle(self, p: Player) -> None:
        if not 0 <= self.match_id < 64:
            return # invalid match id

        if not p.priv & Privileges.Donator:
            return # insufficient privs

        if not (m := glob.matches[self.match_id]):
            return # match not found

        for s in m.slots:
            if s.player is not None:
                if p.id == s.player.id:
                    return # playing in the match

        # attempt to join match chan
        if p.join_channel(m.chat):
            m.tourney_clients.add(p.id)

@register(ClientPackets.TOURNAMENT_LEAVE_MATCH_CHANNEL)
class TourneyMatchLeaveChannel(BasePacket):
    def __init__(self, reader: BanchoPacketReader) -> None:
        self.match_id = reader.read_i32()

    async def handle(self, p: Player) -> None:
        if not 0 <= self.match_id < 64:
            return # invalid match id

        if not p.priv & Privileges.Donator:
            return # insufficient privs

        if not (m := glob.matches[self.match_id]):
            return # match not found

        # attempt to join match chan
        p.leave_channel(m.chat)
        m.tourney_clients.remove(p.id)

@register(ClientPackets.FRIEND_ADD)
class FriendAdd(BasePacket):
    def __init__(self, reader: BanchoPacketReader) -> None:
        self.user_id = reader.read_i32()

    async def handle(self, p: Player) -> None:
        if not (t := glob.players.get(id=self.user_id)):
            log(f'{p} tried to add a user who is not online! ({self.user_id})')
            return

        if t is glob.bot:
            return

        if t.id in p.blocks:
            p.blocks.remove(t.id)

        p.update_latest_activity()
        await p.add_friend(t)

@register(ClientPackets.FRIEND_REMOVE)
class FriendRemove(BasePacket):
    def __init__(self, reader: BanchoPacketReader) -> None:
        self.user_id = reader.read_i32()

    async def handle(self, p: Player) -> None:
        if not (t := glob.players.get(id=self.user_id)):
            log(f'{p} tried to remove a user who is not online! ({self.user_id})')
            return

        if t is glob.bot:
            return

        p.update_latest_activity()
        await p.remove_friend(t)

@register(ClientPackets.MATCH_CHANGE_TEAM)
class MatchChangeTeam(BasePacket):
    async def handle(self, p: Player) -> None:
        if not (m := p.match):
            return

        # toggle team
        s = m.get_slot(p)
        if s.team == MatchTeams.blue:
            s.team = MatchTeams.red
        else:
            s.team = MatchTeams.blue

        m.enqueue_state(lobby=False)

@register(ClientPackets.CHANNEL_PART, restricted=True)
class ChannelPart(BasePacket):
    def __init__(self, reader: BanchoPacketReader) -> None:
        self.name = reader.read_string()

    async def handle(self, p: Player) -> None:
        if self.name in IGNORED_CHANNELS:
            return

        c = glob.channels[self.name]

        if not c:
            log(f'{p} failed to leave {self.name}.', Ansi.LYELLOW)
            return

        if p not in c:
            # user not in chan
            return

        # leave the chan server-side.
        p.leave_channel(c)

@register(ClientPackets.RECEIVE_UPDATES, restricted=True)
class ReceiveUpdates(BasePacket):
    def __init__(self, reader: BanchoPacketReader) -> None:
        self.value = reader.read_i32()

    async def handle(self, p: Player) -> None:
        if not 0 <= self.value < 3:
            log(f'{p} tried to set his presence filter to {self.value}?')
            return

        p.pres_filter = PresenceFilter(self.value)

@register(ClientPackets.SET_AWAY_MESSAGE)
class SetAwayMessage(BasePacket):
    def __init__(self, reader: BanchoPacketReader) -> None:
        self.msg = reader.read_message()

    async def handle(self, p: Player) -> None:
        p.away_msg = self.msg.text

@register(ClientPackets.USER_STATS_REQUEST, restricted=True)
class StatsRequest(BasePacket):
    def __init__(self, reader: BanchoPacketReader) -> None:
        self.user_ids = reader.read_i32_list_i16l()

    async def handle(self, p: Player) -> None:
        unrestrcted_ids = [p.id for p in glob.players.unrestricted]
        is_online = lambda o: o in unrestrcted_ids and o != p.id

        for online in filter(is_online, self.user_ids):
            if t := glob.players.get(id=online):
                p.enqueue(packets.userStats(t))

@register(ClientPackets.MATCH_INVITE)
class MatchInvite(BasePacket):
    def __init__(self, reader: BanchoPacketReader) -> None:
        self.user_id = reader.read_i32()

    async def handle(self, p: Player) -> None:
        if not p.match:
            return

        if not (t := glob.players.get(id=self.user_id)):
            log(f'{p} tried to invite a user who is not online! ({self.user_id})')
            return

        if t is glob.bot:
            p.send_bot("I'm too busy!")
            return

        t.enqueue(packets.matchInvite(p, t.name))
        p.update_latest_activity()

        log(f'{p} invited {t} to their match.')

@register(ClientPackets.MATCH_CHANGE_PASSWORD)
class MatchChangePassword(BasePacket):
    def __init__(self, reader: BanchoPacketReader) -> None:
        self.match = reader.read_match()

    async def handle(self, p: Player) -> None:
        if not (m := p.match):
            return

        if p is not m.host:
            log(f'{p} attempted to change pw as non-host.', Ansi.LYELLOW)
            return

        m.passwd = self.match.passwd
        m.enqueue_state()

@register(ClientPackets.USER_PRESENCE_REQUEST)
class UserPresenceRequest(BasePacket):
    def __init__(self, reader: BanchoPacketReader) -> None:
        self.user_ids = reader.read_i32_list_i16l()

    async def handle(self, p: Player) -> None:
        for pid in self.user_ids:
            if t := glob.players.get(id=pid):
                p.enqueue(packets.userPresence(t))

@register(ClientPackets.USER_PRESENCE_REQUEST_ALL)
class UserPresenceRequestAll(BasePacket):
    def __init__(self, reader: BanchoPacketReader) -> None:
        # TODO: should probably ratelimit with this (300k s)
        self.ingame_time = reader.read_i32()

    async def handle(self, p: Player) -> None:
        # NOTE: this packet is only used when there
        # are >256 players visible to the client.

        p.enqueue(b''.join(map(packets.userPresence, glob.players.unrestricted)))

@register(ClientPackets.TOGGLE_BLOCK_NON_FRIEND_DMS)
class ToggleBlockingDMs(BasePacket):
    def __init__(self, reader: BanchoPacketReader) -> None:
        self.value = reader.read_i32()

    async def handle(self, p: Player) -> None:
        p.pm_private = self.value == 1

        p.update_latest_activity()<|MERGE_RESOLUTION|>--- conflicted
+++ resolved
@@ -656,15 +656,10 @@
         p.bancho_priv | ClientPrivileges.Supporter
     )
 
-<<<<<<< HEAD
-    data += packets.notification('Welcome back to the sutekina!\n'
-                                f'Current build: v{glob.version}')
-=======
     data += WELCOME_NOTIFICATION
 
     if not glob.has_internet:
         data += OFFLINE_NOTIFICATION
->>>>>>> e3ebcce5
 
     # send all appropriate channel info to our player.
     # the osu! client will attempt to join the channels.
