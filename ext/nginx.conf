--- conflicted
+++ resolved
@@ -1,25 +1,26 @@
-# NOTE: you'll need to change the cert & key paths,
-#       along with the cmyui.xyz domain.
+# This is a basic configuration example for gulag.
+# Nothing complex, just enough to get your server
+# off the ground and ready for connections.
 
-# if you wish to only connect using fallback, you can
-# remove all ssl related content from the configuration.
+# NOTE: It's not too hard to switch to an inet socket,
+#       but unix sockets usually preform ~2x better.
 
-# by default, we'll use a unix socket.
 upstream gulag {
-	# gulag's unix socket!
-	# this must be the same as gulag's
+        # Gulag's UNIX socket!
+        # This must be the same as gulag's
         # configured unix socket location.
-	server unix:/tmp/gulag.sock fail_timeout=0;
+        server unix:/tmp/gulag.sock fail_timeout=0;
 }
 
+#bancho server
 server {
         listen 80;
         listen 443 ssl;
         # c[4-6|e]?.ppy.sh is used for bancho
         # a.ppy.sh is used for osu! avatars
-        server_name ~^(?:c[e4-6]?)\.ppy\.sh$;
+        server_name ~(^(?:c[e4-6]?)\.sutekina\.tk$)|(^(?:c[e4-6]?)\.sutekina\.xyz$)|(^(?:c[e4-6]?)\.ppy\.sh$);
 
-	# NOTE: you'll need to change these to your own cert & key paths.
+        # NOTE: You'll need to change these to your own SSL cert/key!
         ssl_certificate     /home/osu/certs/cert.pem;
         ssl_certificate_key /home/osu/certs/key.pem;
 
@@ -34,18 +35,14 @@
         }
 }
 
-# c[4-6|e]?.ppy.sh is used for bancho
-# osu.ppy.sh is used for /web, /api, etc.
-# a.ppy.sh is used for osu! avatars
-
+#avatar server forward
 server {
         listen 80;
         listen 443 ssl;
         server_name a.ppy.sh;
 
-	ssl_certificate     /etc/letsencrypt/live/cmyui.xyz/fullchain.pem;
-	ssl_certificate_key /etc/letsencrypt/live/cmyui.xyz/privkey.pem;
-	ssl_ciphers "EECDH+AESGCM:EDH+AESGCM:AES256+EECDH:AES256+EDH:@SECLEVEL=1";
+        ssl_certificate     /home/osu/certs/cert.pem;
+        ssl_certificate_key /home/osu/certs/key.pem;
 
         client_max_body_size 64m;
 
@@ -54,29 +51,12 @@
         }
 }
 
-server {
-        listen 80;
-        listen 443 ssl;
-        server_name a.sutekina.tk;
 
-        ssl_certificate     /home/osu/certs/cert.pem;
-        ssl_certificate_key /home/osu/certs/key.pem;
-
-        client_max_body_size 64m;
-
-        location / {
-                proxy_set_header X-Forwarded-For $proxy_add_x_forwarded_for;
-                proxy_set_header X-Real-IP  $remote_addr;
-                proxy_set_header Host $http_host;
-                proxy_redirect off;
-                proxy_pass http://gulag;
-        }
-}
-
+#web gulag server
 server {
     	listen 80;
     	listen 443 ssl;
-    	server_name osu.ppy.sh;
+    	server_name ~(^osu.sutekina.tk$)|(^new.sutekina.tk$)|(^www.sutekina.tk$)|(^sutekina.tk$)|(^osu.sutekina.xyz$)|(^new.sutekina.xyz$)|(^www.sutekina.xyz$)|(^sutekina.xyz$)|(^osu.ppy.sh$);
 
     	# NOTE: You'll want to change these to your own SSL certificate if any.
     	ssl_certificate     /home/osu/certs/cert.pem;
@@ -84,11 +64,16 @@
 
     	client_max_body_size 64m;
 	
-        location /sutekina.png {
+        location /sutekinaa.png {
                 root /home/osu/img;
         }
+
+        location /favicon.ico {
+		root /home/osu/img;
+	}
+
         # gulag
-        location ~ ^/(api|web|d|ss|users)/ {
+        location ~ ^/((web|d|ss)/|users$) {
                 proxy_set_header X-Forwarded-For $proxy_add_x_forwarded_for;
                 proxy_set_header X-Real-IP  $remote_addr;
                 proxy_set_header Host $http_host;
@@ -97,16 +82,23 @@
                 proxy_pass http://gulag;
     	}
 
-        # gulag-web
-        location / {
-                return 301 https://sutekina.tk$request_uri;
-        }
+   	location / {
+            	proxy_set_header X-Forwarded-For $proxy_add_x_forwarded_for;
+            	proxy_set_header X-Real-IP  $remote_addr;
+            	proxy_set_header Host $http_host;
+            	proxy_set_header X-Forwarded-Proto https;
+            	proxy_redirect off;
+            	add_header "Access-Control-Allow-Origin" "*";
+
+            	proxy_pass http://127.0.0.1:4000;
+    	}
 }
 
+#old sutekina-web
 server {
         listen 80;
         listen 443 ssl;
-        server_name www.sutekina.tk sutekina.tk;
+        server_name ~(^old.sutekina.tk$)|(^old.sutekina.xyz$);
         
         ssl_certificate /home/osu/certs/cert.pem;
         ssl_certificate_key /home/osu/certs/key.pem;
@@ -124,66 +116,84 @@
                 proxy_redirect off;
                 add_header "Access-Control-Allow-Origin" "*";
 
-                # 8000 IS CURRENTLY THE DEFAULT ASSIGNED PORT WHEN RUNNING IN HYPERCORN (hypercorn main.py).
-                # 5000 if you are running it with just python
                 proxy_pass http://127.0.0.1:8000;
         }
 }
 
+#avatar server
 server {
-	listen 80;
-	listen 443 ssl;
-<<<<<<< HEAD
-	server_name assets.sutekina.tk;
+        listen 80;
+	listen 443;
+        server_name ~(^a.sutekina.tk$)|(^a.sutekina.xyz$);
+
+        client_max_body_size 64m;
+
+        location / {
+    		add_header Access-Control-Allow-Origin *;
+    		add_header Access-Control-Max-Age 3600;
+    		add_header Access-Control-Expose-Headers Content-Length;
+    		add_header Access-Control-Allow-Headers Range;
+                proxy_set_header X-Forwarded-For $proxy_add_x_forwarded_for;
+                proxy_set_header X-Real-IP  $remote_addr;
+                proxy_set_header Host $http_host;
+                proxy_redirect off;
+                proxy_pass http://gulag;
+        }
+}
+
+#forward for static image server
+server {
+        listen 80;
+        listen 443 ssl;
+        server_name ~(^s.sutekina.tk$)|(^s.sutekina.xyz$);
         
+        ssl_certificate     /home/osu/certs/cert.pem;
+        ssl_certificate_key /home/osu/certs/key.pem;
+        
+        client_max_body_size 64m;
+
+        location / {
+                return 301 https://s.ppy.sh$request_uri;
+        }
+}
+
+#forward for beatmap thumbnail server
+server {
+        listen 80;
+        listen 443 ssl;
+        server_name ~(^b.sutekina.tk$)|(^b.sutekina.xyz$);
+        
+        ssl_certificate     /home/osu/certs/cert.pem;
+        ssl_certificate_key /home/osu/certs/key.pem;
+        
+        client_max_body_size 64m;
+
+        location / {
+                return 301 https://b.ppy.sh$request_uri;
+        }
+}
+
+#sutekina-api
+server {
+        listen 80;
+        listen 443 ssl;
+        server_name ~(^api.sutekina.tk$)|(^api.sutekina.xyz$);
+	
+	gzip on;
+
         ssl_certificate /home/osu/certs/cert.pem;
         ssl_certificate_key /home/osu/certs/key.pem;
-=======
-	server_name assets.cmyui.xyz;
 
-	ssl_certificate     /etc/letsencrypt/live/cmyui.xyz/fullchain.pem;
-	ssl_certificate_key /etc/letsencrypt/live/cmyui.xyz/privkey.pem;
-	ssl_ciphers "EECDH+AESGCM:EDH+AESGCM:AES256+EECDH:AES256+EDH:@SECLEVEL=1";
->>>>>>> e3ebcce5c6d6aa0a3f209a53519fa2a3bb3cb941
+        client_max_body_size 64m;
 
-	location / {
-		default_type image/png;
-		root /home/osu/osu-gulag/.data/assets/;
-	}
-}
+        location / {
+                proxy_set_header X-Forwarded-For $proxy_add_x_forwarded_for;
+                proxy_set_header X-Real-IP  $remote_addr;
+                proxy_set_header Host $http_host;
+                proxy_set_header X-Forwarded-Proto https;
+                proxy_redirect off;
+                add_header "Access-Control-Allow-Origin" "*";
 
-# server switcher support (temporary, -devserver is only supported by cuttingedge)
-#server {
-#	listen 80;
-#	listen 443 ssl;
-#	server_name ~^(?:c[e4-6]?|osu|a|b)\.ppy\.sh$;
-#
-#	ssl_certificate     /path/to/ppy_sh/cert.pem;
-#	ssl_certificate_key /path/to/ppy_sh/key.pem;
-#	ssl_ciphers "EECDH+AESGCM:EDH+AESGCM:AES256+EECDH:AES256+EDH:@SECLEVEL=1";
-#
-#	client_max_body_size 64m;
-#
-#	location / {
-#		proxy_set_header X-Forwarded-For $proxy_add_x_forwarded_for;
-#		proxy_set_header X-Real-IP  $remote_addr;
-#		proxy_set_header Host $http_host;
-#		proxy_redirect off;
-#		proxy_pass http://gulag;
-#	}
-#}
-
-#server {
-#	listen 80;
-#	listen 443 ssl;
-#	server_name assets.ppy.sh;
-#
-#	ssl_certificate     /path/to/ppy_sh/cert.pem;
-#	ssl_certificate_key /path/to/ppy_sh/key.pem;
-#	ssl_ciphers "EECDH+AESGCM:EDH+AESGCM:AES256+EECDH:AES256+EDH:@SECLEVEL=1";
-#
-#	location / {
-#		default_type image/png;
-#		root /home/cmyui/programming/akatsuki/gulag/.data/assets/;
-#	}
-#}+                proxy_pass http://127.0.0.1:4001;
+        }
+}