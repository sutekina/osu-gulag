--- conflicted
+++ resolved
@@ -274,9 +274,6 @@
 
 # v3.2.2
 alter table maps add max_combo int not null after total_length;
-<<<<<<< HEAD
-alter table users change clan_rank clan_priv tinyint(1) default 0 not null;
-=======
 alter table users change clan_rank clan_priv tinyint(1) default 0 not null;
 
 # v3.2.3
@@ -329,5 +326,4 @@
 
 # v3.3.0
 rename table friendships to relationships;
-alter table relationships add type enum('friend', 'block') not null;
->>>>>>> 43368bee
+alter table relationships add type enum('friend', 'block') not null;