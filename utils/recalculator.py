--- conflicted
+++ resolved
@@ -12,12 +12,8 @@
 from cmyui import log
 from maniera.calculator import Maniera
 
-<<<<<<< HEAD
-from constants.mods import Mods
-=======
 if TYPE_CHECKING:
     from objects.beatmap import Beatmap
->>>>>>> 43368bee
 
 __all__ = ('PPCalculator',)
 
@@ -32,20 +28,12 @@
         # for normal usage, use the classmethods
         self.file = f'.data/osu/{bmap.id}.osu'
 
-<<<<<<< HEAD
-        self.mods = kwargs.get('mods', Mods.NOMOD)
-        self.combo = kwargs.get('combo', 0)
-        self.nmiss = kwargs.get('nmiss', 0)
-        self.mode_vn = kwargs.get('mode_vn', 0)
-        self.acc = kwargs.get('acc', 100.00)
-=======
         if 'mode_vn' in pp_attrs:
             self.mode_vn = pp_attrs['mode_vn']
         else:
             self.mode_vn = 0
 
         self.pp_attrs = pp_attrs
->>>>>>> 43368bee
 
     @staticmethod
     async def get_from_osuapi(bmap: 'Beatmap', dest_path: Path) -> bool:
@@ -86,52 +74,6 @@
         return cls(bmap, **pp_attrs)
 
     async def perform(self) -> tuple[float, float]:
-<<<<<<< HEAD
-        """Perform the calculations with the current state, returning (pp, sr)."""
-        # TODO: PLEASE rewrite this with c bindings,
-        # add ways to get specific stuff like aim pp
-
-        # for now, we'll generate a bash command and
-        # use subprocess to do the calculations (yikes).
-        cmd = [f'./oppai-ng/oppai {self.file}']
-
-        if self.mods:  cmd.append(f'+{self.mods!r}')
-        if self.combo: cmd.append(f'{self.combo}x')
-        if self.nmiss: cmd.append(f'{self.nmiss}xM')
-        if self.acc:   cmd.append(f'{self.acc:.4f}%')
-
-        if self.mode_vn:
-            if self.mode_vn not in (0, 1):
-                # oppai-ng only supports std & taiko
-                # TODO: osu!catch & mania support
-                return (0.0, 0.0)
-
-
-            cmd.append(f'-m{self.mode_vn}')
-            if self.mode_vn == 1:
-                cmd.append('-otaiko')
-
-        # XXX: could probably use binary to save a bit
-        # of time.. but in reality i should just write
-        # some bindings lmao this is so cursed overall
-        cmd.append('-ojson')
-
-        # join & run the command
-        pipe = asyncio.subprocess.PIPE
-
-        proc = await asyncio.create_subprocess_shell(
-            ' '.join(cmd), stdout=pipe, stderr=pipe
-        )
-
-        stdout, _ = await proc.communicate() # stderr not needed
-        output = orjson.loads(stdout.decode())
-
-        if 'code' not in output or output['code'] != 200:
-            log(f"oppai-ng: {output['errstr']}", Ansi.LRED)
-
-        await proc.wait() # wait for exit
-        return output['pp'], output['stars']
-=======
         """Calculate pp & sr using the current state of the recalculator."""
         if self.mode_vn in (0, 1): # oppai-ng for std & taiko
             # TODO: PLEASE rewrite this with c/py bindings,
@@ -198,5 +140,4 @@
 
             calc = Maniera(self.file, mods, self.pp_attrs['score'])
             calc.calculate()
-            return (calc.pp, calc.sr)
->>>>>>> 43368bee
+            return (calc.pp, calc.sr)