[![Discord](https://discordapp.com/api/guilds/748687781605408908/widget.png?style=shield)](https://discord.gg/ShEQgUx)

<<<<<<< HEAD
Table of Contents
==================
- [Table of Contents](#table-of-contents)
  - [What is gulag?](#what-is-gulag)
  - [Currently supported player commands](#currently-supported-player-commands)
  - [Requirements](#requirements)
  - [Setup](#setup)
  - [Directory Structure](#directory-structure)

What is gulag?
------

gulag is my take on the abstraction of an osu! server; I use native async/await
syntax, and have written the server from the ground up from sockets using my
[python package](https://github.com/cmyui/cmyui_pkg)'s web server implementation.
This relatively low-level design allows for flexibility, cleanliness, and efficiency
not seen in other codebases - all while maintaining the simplicity of Python.

A primary goal of gulag is to keep our codebase a developer-friendly API, so
that programming remains about the logic and ideas, rather than the code itself.

I'm mainly writing this as it's by-far the subject I'm currently the most
educated in.. I started [Akatsuki](https://akatsuki.pw/) (and programming
alltogether) back in October of 2017, and I've been managing it since.

The server has come [a long way](https://cdn.discordapp.com/attachments/616400094408736779/799434379176574986/unknown.png),
and is in quite a usable state. We most likely handle every packet/handler
supported by any competing server implementation, and feature a very large
api and [commandset](#currently-supported-player-commands) for both developers
and players alike, with many unique features only available with gulag.

gulag's database structure is built from the ground up using no specific
references; this makes it incompatible with common stacks like Ripple's.
[gulag-web](https://github.com/Yo-ru/gulag-web) is a project being developed
primarily by the community members of our [Discord](https://discord.gg/ShEQgUx)
who are interested in the project; they aim to atleast create a fully
functional frontend, while the location of the API remains undecided.
Over the past few weeks the development effort has been growing and some
great progress is starting to be made; I'd recommend checking it out!

Currently supported player commands
------
gulag's commandset has been growing quite nicely.

```
Generic
------

!help: Show information of all documented commands the player can access.
!roll: Roll an n-sided die where n is the number you write (100 default).
!maplink: Return a download link to the user's current map (situation dependant).
!recent: Show information about your most recent score.
!with: Specify custom accuracy & mod combinations with `/np`.
!request: Request a beatmap for nomination.
!requests: Check the nomination request queue.
!map: Changes the ranked status of the most recently /np'ed map.
!notes: Retrieve the logs of a specified player by name.
!addnote: Add a note to a specified player by name.
!silence: Silence a specified player with a specified duration & reason.
!unsilence: Unsilence a specified player.
!ban: Ban a specified player's account, with a reason.
!unban: Unban a specified player's account, with a reason.
!alert: Send a notification to all players.
!alertuser: Send a notification to a specified player by name.
!recalc: Performs a full PP recalc on a specified map, or all maps.
!switchserv: Switch your client's internal endpoints to a specified IP address.
!debug: Toggle the console's debug setting.
!setpriv: Set privileges for a specified player (by name).
!reload: Reload a python module.
!py: Allow for (async) access to the python interpreter.

Multiplayer Management
------

!mp help: Show information of all documented mp commands the player can access.
!mp start: Start the current multiplayer match, with any players ready.
!mp abort: Abort the current in-progress multiplayer match.
!mp map: Set the current match's current map by id.
!mp mods: Set the current match or player's mods (depending on freemods).
!mp freemods: Toggle freemods status for the match.
!mp host: Set the current match's current host by id.
!mp randpw: Randomize the current match's password.
!mp invite: Invite a player to the current match by name.
!mp addref: Add a referee to the current match by name.
!mp rmref: Remove a referee from the current match by name.
!mp listref: List all referees from the current match.
!mp lock: Lock all unused slots in the current match.
!mp unlock: Unlock locked slots in the current match.
!mp teams: Change the team type for the current match.
!mp condition: Change the win condition for the match.
!mp scrim: Start a scrim in the current match.
!mp endscrim: End the current matches ongoing scrim.
!mp rematch: Restart a scrim with the previous match points, or roll back the most recent match point.
!mp force: Force a player into the current match by name.
!mp loadpool: Load a mappool into the current match.
!mp unloadpool: Unload the current matches mappool.
!mp ban: Ban a pick in the currently loaded mappool.
!mp unban: Unban a pick in the currently loaded mappool.
!mp pick: Pick a map from the currently loaded mappool.


Mappool Management
------

!pool help: Show information of all documented pool commands the player can access.
!pool create: Add a new mappool to the database.
!pool delete: Remove a mappool from the database.
!pool add: Add a new map to a mappool in the database.
!pool remove: Remove a map from a mappool in the database.
!pool list: List all existing mappools information.
!pool info: Get all information for a specific mappool.


Clan Management
------

!clan help: Show information of all documented clan commands the player can access.
!clan create: Create a clan with a given tag & name.
!clan disband: Disband a clan (admins may disband others clans).
!clan info: Lookup information of a clan by tag.
!clan list: List all existing clans information.
```

Requirements
------

- Some know-how with Linux (tested on Ubuntu 18.04), python, and general-programming knowledge.
- An osu! account (or more specifically, an osu! api key). This is technically optional, but is required for full usage.
- An SSL Certificate for c(e4-6).ppy.sh (such as [this](https://github.com/osuthailand/ainu-certificate)).

Setup
------

Setup should be pretty simple - the commands below should set you right up.

Notes:

- Ubuntu 20.04 is known to have issues with nginx and osu for unknown reasons?
- I will not be able to help you out with creating a custom certificate of your own.
- If you have any difficulties setting up gulag, feel free to join the Discord server at the top of the README, we now have a bit of a community!
=======
DISCLAIMER: gulag is still in a beta stage - the server is certainly getting quite
stable & useable now, but don't let it fool you too much.. there are still large
portions of the underlying systems that have yet to be implemented completely correctly.

gulag is my implementation of an osu! server's backend (bancho protocol, /web endpoints,
avatars/assets, and a devevloper rest api). it's designed for relatively experienced devs
looking for an osu! server with more bells and whistles than many other implementations.

note that in it's current stage, gulag is not nescessarily user-friendly..
dev-friendly is much better wording; please remember that this is not one of my
current goals with the project. perhaps eventually the focus will shift, but not
in the foreseeable future. making small prs to try to fix this is also not a great
idea, i'm not in the business of trying to make people think it's made to be
user-friendly when it's not really lol. the time may come eventually.

please don't feel like you need to contribute. this is mostly a one man project and
this is the way i like it; gulag is my baby and i can probably tell you about any
portion of code off the top of my head. bugfixes and small improvements are welcome,
but i think with the average osu developer age being quite low, there will be lots
more newer devs than older devs :P (i myself am still quite new in the grand scheme).
if you're making large scale changes, do it for learning rather than clout, and
i promise the long-term game will this kind of behaviour nicely :)

there is currently no official frontend project for gulag, but members of the community
have made significant headway with [gulag-web](https://github.com/Yo-ru/gulag-web).
please note that this project is not maintained by me, and that my focus remains on the
osu! server itself.

Installation Guide
-------------
important notes:
- ubuntu 20.04 & nginx have unknown issues? i recommend using 18.04
- i will not help with the creation of a fake *.ppy.sh cert for switcher support.
>>>>>>> 43368bee

```sh
# add ppa for py3.9 (required since it's new)
sudo add-apt-repository ppa:deadsnakes/ppa

# install requirements (py3.9, mysql, nginx, build tools, certbot)
sudo apt install python3.9 python3.9-dev python3.9-distutils \
                 mysql-server nginx build-essential certbot

# install pip for py3.9
wget https://bootstrap.pypa.io/get-pip.py
python3.9 get-pip.py && rm get-pip.py

# clone the repo & init submodules
git clone https://github.com/cmyui/gulag.git && cd gulag
git submodule init && git submodule update

# install gulag requirements w/ pip
python3.9 -m pip install -r ext/requirements.txt

# build oppai-ng's binary
cd oppai-ng && ./build && cd ..

######################################
# NOTE: before continuing, create an #
# empty database in mysql for gulag  #
######################################

# import gulag's mysql structure
mysql -u your_sql_username -p your_db_name < ext/db.sql

# generate an ssl certificate for your domain (change email & domain)
sudo certbot certonly \
    --manual \
    --preferred-challenges=dns \
    --email your@email.com \
    --server https://acme-v02.api.letsencrypt.org/directory \
    --agree-tos \
    -d *.your.domain

# copy our nginx config to `sites-enabled` & open for editing
sudo cp ext/nginx.conf /etc/nginx/sites-enabled/gulag.conf
sudo nano /etc/nginx/sites-enabled/gulag.conf

##########################################
# NOTE: before continuing, make sure you #
# have completely configured the file.   #
##########################################

# reload the reverse proxy's config
sudo nginx -s reload

# copy our gulag config to cwd & open for editing
cp ext/config.sample.py config.py
nano config.py

##########################################
# NOTE: before continuing, make sure you #
# have completely configured the file.   #
##########################################

# start the server
./main.py
```

Directory Structure
------
    .
<<<<<<< HEAD
    ├── constants  # Code for representing gamemodes, mods, privileges, and other constants.
    ├── ext        # External files from gulag's primary operation.
    ├── objects    # Code for representing players, scores, maps, and more.
    ├── utils      # Utility functions used throughout the codebase for general purposes.
    └── domains    # The route-continaing domains accessible to the public web.
        ├── cho    # (ce|c4|c5|c6).ppy.sh/* routes
        ├── osu    # osu.ppy.sh/* routes
        └── ava    # a.ppy.sh/* routes
=======
    ├── constants  # code representing gamemodes, mods, privileges, and other constants.
    ├── ext        # external files from gulag's primary operation.
    ├── objects    # code for representing players, scores, maps, and more.
    ├── utils      # utility functions used throughout the codebase for general purposes.
    └── domains    # the route-continaing domains accessible to the public web.
        ├── cho    # (ce|c4|c5|c6).ppy.sh/* routes (bancho connections)
        ├── osu    # osu.ppy.sh/* routes (mainly /web/ & /api/)
        └── ava    # a.ppy.sh/* routes (avatars)
>>>>>>> 43368bee
<|MERGE_RESOLUTION|>--- conflicted
+++ resolved
@@ -1,147 +1,5 @@
 [![Discord](https://discordapp.com/api/guilds/748687781605408908/widget.png?style=shield)](https://discord.gg/ShEQgUx)
 
-<<<<<<< HEAD
-Table of Contents
-==================
-- [Table of Contents](#table-of-contents)
-  - [What is gulag?](#what-is-gulag)
-  - [Currently supported player commands](#currently-supported-player-commands)
-  - [Requirements](#requirements)
-  - [Setup](#setup)
-  - [Directory Structure](#directory-structure)
-
-What is gulag?
-------
-
-gulag is my take on the abstraction of an osu! server; I use native async/await
-syntax, and have written the server from the ground up from sockets using my
-[python package](https://github.com/cmyui/cmyui_pkg)'s web server implementation.
-This relatively low-level design allows for flexibility, cleanliness, and efficiency
-not seen in other codebases - all while maintaining the simplicity of Python.
-
-A primary goal of gulag is to keep our codebase a developer-friendly API, so
-that programming remains about the logic and ideas, rather than the code itself.
-
-I'm mainly writing this as it's by-far the subject I'm currently the most
-educated in.. I started [Akatsuki](https://akatsuki.pw/) (and programming
-alltogether) back in October of 2017, and I've been managing it since.
-
-The server has come [a long way](https://cdn.discordapp.com/attachments/616400094408736779/799434379176574986/unknown.png),
-and is in quite a usable state. We most likely handle every packet/handler
-supported by any competing server implementation, and feature a very large
-api and [commandset](#currently-supported-player-commands) for both developers
-and players alike, with many unique features only available with gulag.
-
-gulag's database structure is built from the ground up using no specific
-references; this makes it incompatible with common stacks like Ripple's.
-[gulag-web](https://github.com/Yo-ru/gulag-web) is a project being developed
-primarily by the community members of our [Discord](https://discord.gg/ShEQgUx)
-who are interested in the project; they aim to atleast create a fully
-functional frontend, while the location of the API remains undecided.
-Over the past few weeks the development effort has been growing and some
-great progress is starting to be made; I'd recommend checking it out!
-
-Currently supported player commands
-------
-gulag's commandset has been growing quite nicely.
-
-```
-Generic
-------
-
-!help: Show information of all documented commands the player can access.
-!roll: Roll an n-sided die where n is the number you write (100 default).
-!maplink: Return a download link to the user's current map (situation dependant).
-!recent: Show information about your most recent score.
-!with: Specify custom accuracy & mod combinations with `/np`.
-!request: Request a beatmap for nomination.
-!requests: Check the nomination request queue.
-!map: Changes the ranked status of the most recently /np'ed map.
-!notes: Retrieve the logs of a specified player by name.
-!addnote: Add a note to a specified player by name.
-!silence: Silence a specified player with a specified duration & reason.
-!unsilence: Unsilence a specified player.
-!ban: Ban a specified player's account, with a reason.
-!unban: Unban a specified player's account, with a reason.
-!alert: Send a notification to all players.
-!alertuser: Send a notification to a specified player by name.
-!recalc: Performs a full PP recalc on a specified map, or all maps.
-!switchserv: Switch your client's internal endpoints to a specified IP address.
-!debug: Toggle the console's debug setting.
-!setpriv: Set privileges for a specified player (by name).
-!reload: Reload a python module.
-!py: Allow for (async) access to the python interpreter.
-
-Multiplayer Management
-------
-
-!mp help: Show information of all documented mp commands the player can access.
-!mp start: Start the current multiplayer match, with any players ready.
-!mp abort: Abort the current in-progress multiplayer match.
-!mp map: Set the current match's current map by id.
-!mp mods: Set the current match or player's mods (depending on freemods).
-!mp freemods: Toggle freemods status for the match.
-!mp host: Set the current match's current host by id.
-!mp randpw: Randomize the current match's password.
-!mp invite: Invite a player to the current match by name.
-!mp addref: Add a referee to the current match by name.
-!mp rmref: Remove a referee from the current match by name.
-!mp listref: List all referees from the current match.
-!mp lock: Lock all unused slots in the current match.
-!mp unlock: Unlock locked slots in the current match.
-!mp teams: Change the team type for the current match.
-!mp condition: Change the win condition for the match.
-!mp scrim: Start a scrim in the current match.
-!mp endscrim: End the current matches ongoing scrim.
-!mp rematch: Restart a scrim with the previous match points, or roll back the most recent match point.
-!mp force: Force a player into the current match by name.
-!mp loadpool: Load a mappool into the current match.
-!mp unloadpool: Unload the current matches mappool.
-!mp ban: Ban a pick in the currently loaded mappool.
-!mp unban: Unban a pick in the currently loaded mappool.
-!mp pick: Pick a map from the currently loaded mappool.
-
-
-Mappool Management
-------
-
-!pool help: Show information of all documented pool commands the player can access.
-!pool create: Add a new mappool to the database.
-!pool delete: Remove a mappool from the database.
-!pool add: Add a new map to a mappool in the database.
-!pool remove: Remove a map from a mappool in the database.
-!pool list: List all existing mappools information.
-!pool info: Get all information for a specific mappool.
-
-
-Clan Management
-------
-
-!clan help: Show information of all documented clan commands the player can access.
-!clan create: Create a clan with a given tag & name.
-!clan disband: Disband a clan (admins may disband others clans).
-!clan info: Lookup information of a clan by tag.
-!clan list: List all existing clans information.
-```
-
-Requirements
-------
-
-- Some know-how with Linux (tested on Ubuntu 18.04), python, and general-programming knowledge.
-- An osu! account (or more specifically, an osu! api key). This is technically optional, but is required for full usage.
-- An SSL Certificate for c(e4-6).ppy.sh (such as [this](https://github.com/osuthailand/ainu-certificate)).
-
-Setup
-------
-
-Setup should be pretty simple - the commands below should set you right up.
-
-Notes:
-
-- Ubuntu 20.04 is known to have issues with nginx and osu for unknown reasons?
-- I will not be able to help you out with creating a custom certificate of your own.
-- If you have any difficulties setting up gulag, feel free to join the Discord server at the top of the README, we now have a bit of a community!
-=======
 DISCLAIMER: gulag is still in a beta stage - the server is certainly getting quite
 stable & useable now, but don't let it fool you too much.. there are still large
 portions of the underlying systems that have yet to be implemented completely correctly.
@@ -175,7 +33,6 @@
 important notes:
 - ubuntu 20.04 & nginx have unknown issues? i recommend using 18.04
 - i will not help with the creation of a fake *.ppy.sh cert for switcher support.
->>>>>>> 43368bee
 
 ```sh
 # add ppa for py3.9 (required since it's new)
@@ -244,16 +101,6 @@
 Directory Structure
 ------
     .
-<<<<<<< HEAD
-    ├── constants  # Code for representing gamemodes, mods, privileges, and other constants.
-    ├── ext        # External files from gulag's primary operation.
-    ├── objects    # Code for representing players, scores, maps, and more.
-    ├── utils      # Utility functions used throughout the codebase for general purposes.
-    └── domains    # The route-continaing domains accessible to the public web.
-        ├── cho    # (ce|c4|c5|c6).ppy.sh/* routes
-        ├── osu    # osu.ppy.sh/* routes
-        └── ava    # a.ppy.sh/* routes
-=======
     ├── constants  # code representing gamemodes, mods, privileges, and other constants.
     ├── ext        # external files from gulag's primary operation.
     ├── objects    # code for representing players, scores, maps, and more.
@@ -261,5 +108,4 @@
     └── domains    # the route-continaing domains accessible to the public web.
         ├── cho    # (ce|c4|c5|c6).ppy.sh/* routes (bancho connections)
         ├── osu    # osu.ppy.sh/* routes (mainly /web/ & /api/)
-        └── ava    # a.ppy.sh/* routes (avatars)
->>>>>>> 43368bee
+        └── ava    # a.ppy.sh/* routes (avatars)